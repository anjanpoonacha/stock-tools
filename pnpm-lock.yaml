lockfileVersion: '9.0'

settings:
  autoInstallPeers: true
  excludeLinksFromLockfile: false

importers:

  .:
    dependencies:
      '@monaco-editor/react':
        specifier: ^4.7.0
        version: 4.7.0(monaco-editor@0.55.1)(react-dom@19.2.1(react@19.2.1))(react@19.2.1)
      '@radix-ui/react-alert-dialog':
        specifier: ^1.1.15
        version: 1.1.15(@types/react-dom@19.2.3(@types/react@19.2.7))(@types/react@19.2.7)(react-dom@19.2.1(react@19.2.1))(react@19.2.1)
      '@radix-ui/react-dialog':
        specifier: ^1.1.15
        version: 1.1.15(@types/react-dom@19.2.3(@types/react@19.2.7))(@types/react@19.2.7)(react-dom@19.2.3(react@19.2.3))(react@19.2.3)
      '@radix-ui/react-dropdown-menu':
        specifier: ^2.1.16
        version: 2.1.16(@types/react-dom@19.2.3(@types/react@19.2.7))(@types/react@19.2.7)(react-dom@19.2.3(react@19.2.3))(react@19.2.3)
      '@radix-ui/react-label':
        specifier: ^2.1.8
        version: 2.1.8(@types/react-dom@19.2.3(@types/react@19.2.7))(@types/react@19.2.7)(react-dom@19.2.3(react@19.2.3))(react@19.2.3)
      '@radix-ui/react-popover':
        specifier: ^1.1.15
        version: 1.1.15(@types/react-dom@19.2.3(@types/react@19.2.7))(@types/react@19.2.7)(react-dom@19.2.3(react@19.2.3))(react@19.2.3)
      '@radix-ui/react-scroll-area':
        specifier: ^1.2.10
        version: 1.2.10(@types/react-dom@19.2.3(@types/react@19.2.7))(@types/react@19.2.7)(react-dom@19.2.3(react@19.2.3))(react@19.2.3)
      '@radix-ui/react-select':
        specifier: ^2.2.6
        version: 2.2.6(@types/react-dom@19.2.3(@types/react@19.2.7))(@types/react@19.2.7)(react-dom@19.2.3(react@19.2.3))(react@19.2.3)
      '@radix-ui/react-separator':
        specifier: ^1.1.8
        version: 1.1.8(@types/react-dom@19.2.3(@types/react@19.2.7))(@types/react@19.2.7)(react-dom@19.2.3(react@19.2.3))(react@19.2.3)
      '@radix-ui/react-slot':
        specifier: ^1.2.4
        version: 1.2.4(@types/react@19.2.7)(react@19.2.3)
      '@radix-ui/react-switch':
        specifier: ^1.2.6
        version: 1.2.6(@types/react-dom@19.2.3(@types/react@19.2.7))(@types/react@19.2.7)(react-dom@19.2.3(react@19.2.3))(react@19.2.3)
      '@radix-ui/react-tabs':
        specifier: ^1.1.13
        version: 1.1.13(@types/react-dom@19.2.3(@types/react@19.2.7))(@types/react@19.2.7)(react-dom@19.2.3(react@19.2.3))(react@19.2.3)
      '@radix-ui/react-tooltip':
        specifier: ^1.2.8
        version: 1.2.8(@types/react-dom@19.2.3(@types/react@19.2.7))(@types/react@19.2.7)(react-dom@19.2.3(react@19.2.3))(react@19.2.3)
      '@vercel/kv':
        specifier: ^3.0.0
        version: 3.0.0
      cheerio:
        specifier: ^1.1.2
        version: 1.1.2
      class-variance-authority:
        specifier: ^0.7.1
        version: 0.7.1
      clsx:
        specifier: ^2.1.1
        version: 2.1.1
      cmdk:
        specifier: ^1.1.1
        version: 1.1.1(@types/react-dom@19.2.3(@types/react@19.2.7))(@types/react@19.2.7)(react-dom@19.2.3(react@19.2.3))(react@19.2.3)
      lucide-react:
        specifier: ^0.556.0
<<<<<<< HEAD
        version: 0.556.0(react@19.2.1)
      monaco-editor:
        specifier: ^0.55.1
        version: 0.55.1
=======
        version: 0.556.0(react@19.2.3)
>>>>>>> 570b1644
      next:
        specifier: 15.5.9
        version: 15.5.9(@babel/core@7.28.5)(react-dom@19.2.3(react@19.2.3))(react@19.2.3)
      next-themes:
        specifier: ^0.4.6
<<<<<<< HEAD
        version: 0.4.6(react-dom@19.2.1(react@19.2.1))(react@19.2.1)
      p-limit:
        specifier: ^7.2.0
        version: 7.2.0
=======
        version: 0.4.6(react-dom@19.2.3(react@19.2.3))(react@19.2.3)
>>>>>>> 570b1644
      react:
        specifier: 19.2.3
        version: 19.2.3
      react-dom:
        specifier: 19.2.3
        version: 19.2.3(react@19.2.3)
      shadcn-ui:
        specifier: ^0.9.5
        version: 0.9.5
      tailwind-merge:
        specifier: ^3.4.0
        version: 3.4.0
      zod:
        specifier: ^4.1.13
        version: 4.1.13
    devDependencies:
      '@eslint/eslintrc':
        specifier: ^3.3.3
        version: 3.3.3
      '@next/eslint-plugin-next':
        specifier: ^15.5.9
        version: 15.5.9
      '@tailwindcss/postcss':
        specifier: ^4.1.18
        version: 4.1.18
      '@testing-library/jest-dom':
        specifier: ^6.9.1
        version: 6.9.1
      '@testing-library/react':
        specifier: ^16.3.0
        version: 16.3.0(@testing-library/dom@10.4.1)(@types/react-dom@19.2.3(@types/react@19.2.7))(@types/react@19.2.7)(react-dom@19.2.3(react@19.2.3))(react@19.2.3)
      '@testing-library/user-event':
        specifier: ^14.6.1
        version: 14.6.1(@testing-library/dom@10.4.1)
      '@types/cheerio':
        specifier: ^1.0.0
        version: 1.0.0
      '@types/chrome':
        specifier: ^0.1.32
        version: 0.1.32
      '@types/node':
        specifier: ^20.19.26
        version: 20.19.26
      '@types/react':
        specifier: ^19.2.7
        version: 19.2.7
      '@types/react-dom':
        specifier: ^19.2.3
        version: 19.2.3(@types/react@19.2.7)
      '@vitejs/plugin-react':
        specifier: ^5.1.2
        version: 5.1.2(vite@7.1.3(@types/node@20.19.26)(jiti@2.6.1)(lightningcss@1.30.2)(tsx@4.21.0))
      '@vitest/coverage-v8':
        specifier: 3.2.4
        version: 3.2.4(vitest@3.2.4(@types/node@20.19.26)(jiti@2.6.1)(jsdom@26.1.0)(lightningcss@1.30.2)(tsx@4.21.0))
      eslint:
        specifier: ^9.39.1
        version: 9.39.2(jiti@2.6.1)
      eslint-config-next:
        specifier: 15.5.9
        version: 15.5.9(eslint@9.39.2(jiti@2.6.1))(typescript@5.9.3)
      eslint-plugin-react-hooks:
        specifier: ^5.2.0
        version: 5.2.0(eslint@9.39.2(jiti@2.6.1))
      jsdom:
        specifier: ^26.1.0
        version: 26.1.0
      tailwindcss:
        specifier: ^4.1.18
        version: 4.1.18
      tsx:
        specifier: ^4.21.0
        version: 4.21.0
      tw-animate-css:
        specifier: ^1.4.0
        version: 1.4.0
      typescript:
        specifier: ^5.9.3
        version: 5.9.3
      vitest:
        specifier: ^3.2.4
        version: 3.2.4(@types/node@20.19.26)(jiti@2.6.1)(jsdom@26.1.0)(lightningcss@1.30.2)(tsx@4.21.0)

packages:

  '@adobe/css-tools@4.4.4':
    resolution: {integrity: sha512-Elp+iwUx5rN5+Y8xLt5/GRoG20WGoDCQ/1Fb+1LiGtvwbDavuSk0jhD/eZdckHAuzcDzccnkv+rEjyWfRx18gg==}

  '@alloc/quick-lru@5.2.0':
    resolution: {integrity: sha512-UrcABB+4bUrFABwbluTIBErXwvbsU/V7TZWfmbgJfbkwiBuziS9gxdODUyuiecfdGQ85jglMW6juS3+z5TsKLw==}
    engines: {node: '>=10'}

  '@ampproject/remapping@2.3.0':
    resolution: {integrity: sha512-30iZtAPgz+LTIYoeivqYo853f02jBYSd5uGnGpkFV0M3xOt9aN73erkgYAmZU43x4VfqcnLxW9Kpg3R5LC4YYw==}
    engines: {node: '>=6.0.0'}

  '@asamuzakjp/css-color@3.2.0':
    resolution: {integrity: sha512-K1A6z8tS3XsmCMM86xoWdn7Fkdn9m6RSVtocUrJYIwZnFVkng/PvkEoWtOWmP+Scc6saYWHWZYbndEEXxl24jw==}

  '@babel/code-frame@7.27.1':
    resolution: {integrity: sha512-cjQ7ZlQ0Mv3b47hABuTevyTuYN4i+loJKGeV9flcCgIK37cCXRh+L1bd3iBHlynerhQ7BhCkn2BPbQUL+rGqFg==}
    engines: {node: '>=6.9.0'}

  '@babel/compat-data@7.28.0':
    resolution: {integrity: sha512-60X7qkglvrap8mn1lh2ebxXdZYtUcpd7gsmy9kLaBJ4i/WdY8PqTSdxyA8qraikqKQK5C1KRBKXqznrVapyNaw==}
    engines: {node: '>=6.9.0'}

  '@babel/core@7.28.5':
    resolution: {integrity: sha512-e7jT4DxYvIDLk1ZHmU/m/mB19rex9sv0c2ftBtjSBv+kVM/902eh0fINUzD7UwLLNR+jU585GxUJ8/EBfAM5fw==}
    engines: {node: '>=6.9.0'}

  '@babel/generator@7.28.5':
    resolution: {integrity: sha512-3EwLFhZ38J4VyIP6WNtt2kUdW9dokXA9Cr4IVIFHuCpZ3H8/YFOl5JjZHisrn1fATPBmKKqXzDFvh9fUwHz6CQ==}
    engines: {node: '>=6.9.0'}

  '@babel/helper-compilation-targets@7.27.2':
    resolution: {integrity: sha512-2+1thGUUWWjLTYTHZWK1n8Yga0ijBz1XAhUXcKy81rd5g6yh7hGqMp45v7cadSbEHc9G3OTv45SyneRN3ps4DQ==}
    engines: {node: '>=6.9.0'}

  '@babel/helper-globals@7.28.0':
    resolution: {integrity: sha512-+W6cISkXFa1jXsDEdYA8HeevQT/FULhxzR99pxphltZcVaugps53THCeiWA8SguxxpSp3gKPiuYfSWopkLQ4hw==}
    engines: {node: '>=6.9.0'}

  '@babel/helper-module-imports@7.27.1':
    resolution: {integrity: sha512-0gSFWUPNXNopqtIPQvlD5WgXYI5GY2kP2cCvoT8kczjbfcfuIljTbcWrulD1CIPIX2gt1wghbDy08yE1p+/r3w==}
    engines: {node: '>=6.9.0'}

  '@babel/helper-module-transforms@7.28.3':
    resolution: {integrity: sha512-gytXUbs8k2sXS9PnQptz5o0QnpLL51SwASIORY6XaBKF88nsOT0Zw9szLqlSGQDP/4TljBAD5y98p2U1fqkdsw==}
    engines: {node: '>=6.9.0'}
    peerDependencies:
      '@babel/core': ^7.0.0

  '@babel/helper-plugin-utils@7.27.1':
    resolution: {integrity: sha512-1gn1Up5YXka3YYAHGKpbideQ5Yjf1tDa9qYcgysz+cNCXukyLl6DjPXhD3VRwSb8c0J9tA4b2+rHEZtc6R0tlw==}
    engines: {node: '>=6.9.0'}

  '@babel/helper-string-parser@7.27.1':
    resolution: {integrity: sha512-qMlSxKbpRlAridDExk92nSobyDdpPijUq2DW6oDnUqd0iOGxmQjyqhMIihI9+zv4LPyZdRje2cavWPbCbWm3eA==}
    engines: {node: '>=6.9.0'}

  '@babel/helper-validator-identifier@7.27.1':
    resolution: {integrity: sha512-D2hP9eA+Sqx1kBZgzxZh0y1trbuU+JoDkiEwqhQ36nodYqJwyEIhPSdMNd7lOm/4io72luTPWH20Yda0xOuUow==}
    engines: {node: '>=6.9.0'}

  '@babel/helper-validator-identifier@7.28.5':
    resolution: {integrity: sha512-qSs4ifwzKJSV39ucNjsvc6WVHs6b7S03sOh2OcHF9UHfVPqWWALUsNUVzhSBiItjRZoLHx7nIarVjqKVusUZ1Q==}
    engines: {node: '>=6.9.0'}

  '@babel/helper-validator-option@7.27.1':
    resolution: {integrity: sha512-YvjJow9FxbhFFKDSuFnVCe2WxXk1zWc22fFePVNEaWJEu8IrZVlda6N0uHwzZrUM1il7NC9Mlp4MaJYbYd9JSg==}
    engines: {node: '>=6.9.0'}

  '@babel/helpers@7.28.4':
    resolution: {integrity: sha512-HFN59MmQXGHVyYadKLVumYsA9dBFun/ldYxipEjzA4196jpLZd8UjEEBLkbEkvfYreDqJhZxYAWFPtrfhNpj4w==}
    engines: {node: '>=6.9.0'}

  '@babel/parser@7.28.3':
    resolution: {integrity: sha512-7+Ey1mAgYqFAx2h0RuoxcQT5+MlG3GTV0TQrgr7/ZliKsm/MNDxVVutlWaziMq7wJNAz8MTqz55XLpWvva6StA==}
    engines: {node: '>=6.0.0'}
    hasBin: true

  '@babel/parser@7.28.5':
    resolution: {integrity: sha512-KKBU1VGYR7ORr3At5HAtUQ+TV3SzRCXmA/8OdDZiLDBIZxVyzXuztPjfLd3BV1PRAQGCMWWSHYhL0F8d5uHBDQ==}
    engines: {node: '>=6.0.0'}
    hasBin: true

  '@babel/plugin-transform-react-jsx-self@7.27.1':
    resolution: {integrity: sha512-6UzkCs+ejGdZ5mFFC/OCUrv028ab2fp1znZmCZjAOBKiBK2jXD1O+BPSfX8X2qjJ75fZBMSnQn3Rq2mrBJK2mw==}
    engines: {node: '>=6.9.0'}
    peerDependencies:
      '@babel/core': ^7.0.0-0

  '@babel/plugin-transform-react-jsx-source@7.27.1':
    resolution: {integrity: sha512-zbwoTsBruTeKB9hSq73ha66iFeJHuaFkUbwvqElnygoNbj/jHRsSeokowZFN3CZ64IvEqcmmkVe89OPXc7ldAw==}
    engines: {node: '>=6.9.0'}
    peerDependencies:
      '@babel/core': ^7.0.0-0

  '@babel/runtime@7.28.3':
    resolution: {integrity: sha512-9uIQ10o0WGdpP6GDhXcdOJPJuDgFtIDtN/9+ArJQ2NAfAmiuhTQdzkaTGR33v43GYS2UrSA0eX2pPPHoFVvpxA==}
    engines: {node: '>=6.9.0'}

  '@babel/template@7.27.2':
    resolution: {integrity: sha512-LPDZ85aEJyYSd18/DkjNh4/y1ntkE5KwUHWTiqgRxruuZL2F1yuHligVHLvcHY2vMHXttKFpJn6LwfI7cw7ODw==}
    engines: {node: '>=6.9.0'}

  '@babel/traverse@7.28.5':
    resolution: {integrity: sha512-TCCj4t55U90khlYkVV/0TfkJkAkUg3jZFA3Neb7unZT8CPok7iiRfaX0F+WnqWqt7OxhOn0uBKXCw4lbL8W0aQ==}
    engines: {node: '>=6.9.0'}

  '@babel/types@7.28.2':
    resolution: {integrity: sha512-ruv7Ae4J5dUYULmeXw1gmb7rYRz57OWCPM57pHojnLq/3Z1CK2lNSLTCVjxVk1F/TZHwOZZrOWi0ur95BbLxNQ==}
    engines: {node: '>=6.9.0'}

  '@babel/types@7.28.5':
    resolution: {integrity: sha512-qQ5m48eI/MFLQ5PxQj4PFaprjyCTLI37ElWMmNs0K8Lk3dVeOdNpB3ks8jc7yM5CDmVC73eMVk/trk3fgmrUpA==}
    engines: {node: '>=6.9.0'}

  '@bcoe/v8-coverage@1.0.2':
    resolution: {integrity: sha512-6zABk/ECA/QYSCQ1NGiVwwbQerUCZ+TQbp64Q3AgmfNvurHH0j8TtXa1qbShXA6qqkpAj4V5W8pP6mLe1mcMqA==}
    engines: {node: '>=18'}

  '@csstools/color-helpers@5.1.0':
    resolution: {integrity: sha512-S11EXWJyy0Mz5SYvRmY8nJYTFFd1LCNV+7cXyAgQtOOuzb4EsgfqDufL+9esx72/eLhsRdGZwaldu/h+E4t4BA==}
    engines: {node: '>=18'}

  '@csstools/css-calc@2.1.4':
    resolution: {integrity: sha512-3N8oaj+0juUw/1H3YwmDDJXCgTB1gKU6Hc/bB502u9zR0q2vd786XJH9QfrKIEgFlZmhZiq6epXl4rHqhzsIgQ==}
    engines: {node: '>=18'}
    peerDependencies:
      '@csstools/css-parser-algorithms': ^3.0.5
      '@csstools/css-tokenizer': ^3.0.4

  '@csstools/css-color-parser@3.1.0':
    resolution: {integrity: sha512-nbtKwh3a6xNVIp/VRuXV64yTKnb1IjTAEEh3irzS+HkKjAOYLTGNb9pmVNntZ8iVBHcWDA2Dof0QtPgFI1BaTA==}
    engines: {node: '>=18'}
    peerDependencies:
      '@csstools/css-parser-algorithms': ^3.0.5
      '@csstools/css-tokenizer': ^3.0.4

  '@csstools/css-parser-algorithms@3.0.5':
    resolution: {integrity: sha512-DaDeUkXZKjdGhgYaHNJTV9pV7Y9B3b644jCLs9Upc3VeNGg6LWARAT6O+Q+/COo+2gg/bM5rhpMAtf70WqfBdQ==}
    engines: {node: '>=18'}
    peerDependencies:
      '@csstools/css-tokenizer': ^3.0.4

  '@csstools/css-tokenizer@3.0.4':
    resolution: {integrity: sha512-Vd/9EVDiu6PPJt9yAh6roZP6El1xHrdvIVGjyBsHR0RYwNHgL7FJPyIIW4fANJNG6FtyZfvlRPpFI4ZM/lubvw==}
    engines: {node: '>=18'}

  '@emnapi/core@1.4.3':
    resolution: {integrity: sha512-4m62DuCE07lw01soJwPiBGC0nAww0Q+RY70VZ+n49yDIO13yyinhbWCeNnaob0lakDtWQzSdtNWzJeOJt2ma+g==}

  '@emnapi/runtime@1.7.1':
    resolution: {integrity: sha512-PVtJr5CmLwYAU9PZDMITZoR5iAOShYREoR45EyyLrbntV50mdePTgUn4AmOw90Ifcj+x2kRjdzr1HP3RrNiHGA==}

  '@emnapi/wasi-threads@1.0.2':
    resolution: {integrity: sha512-5n3nTJblwRi8LlXkJ9eBzu+kZR8Yxcc7ubakyQTFzPMtIhFpUBRbsnc2Dv88IZDIbCDlBiWrknhB4Lsz7mg6BA==}

  '@esbuild/aix-ppc64@0.25.9':
    resolution: {integrity: sha512-OaGtL73Jck6pBKjNIe24BnFE6agGl+6KxDtTfHhy1HmhthfKouEcOhqpSL64K4/0WCtbKFLOdzD/44cJ4k9opA==}
    engines: {node: '>=18'}
    cpu: [ppc64]
    os: [aix]

  '@esbuild/aix-ppc64@0.27.1':
    resolution: {integrity: sha512-HHB50pdsBX6k47S4u5g/CaLjqS3qwaOVE5ILsq64jyzgMhLuCuZ8rGzM9yhsAjfjkbgUPMzZEPa7DAp7yz6vuA==}
    engines: {node: '>=18'}
    cpu: [ppc64]
    os: [aix]

  '@esbuild/android-arm64@0.25.9':
    resolution: {integrity: sha512-IDrddSmpSv51ftWslJMvl3Q2ZT98fUSL2/rlUXuVqRXHCs5EUF1/f+jbjF5+NG9UffUDMCiTyh8iec7u8RlTLg==}
    engines: {node: '>=18'}
    cpu: [arm64]
    os: [android]

  '@esbuild/android-arm64@0.27.1':
    resolution: {integrity: sha512-45fuKmAJpxnQWixOGCrS+ro4Uvb4Re9+UTieUY2f8AEc+t7d4AaZ6eUJ3Hva7dtrxAAWHtlEFsXFMAgNnGU9uQ==}
    engines: {node: '>=18'}
    cpu: [arm64]
    os: [android]

  '@esbuild/android-arm@0.25.9':
    resolution: {integrity: sha512-5WNI1DaMtxQ7t7B6xa572XMXpHAaI/9Hnhk8lcxF4zVN4xstUgTlvuGDorBguKEnZO70qwEcLpfifMLoxiPqHQ==}
    engines: {node: '>=18'}
    cpu: [arm]
    os: [android]

  '@esbuild/android-arm@0.27.1':
    resolution: {integrity: sha512-kFqa6/UcaTbGm/NncN9kzVOODjhZW8e+FRdSeypWe6j33gzclHtwlANs26JrupOntlcWmB0u8+8HZo8s7thHvg==}
    engines: {node: '>=18'}
    cpu: [arm]
    os: [android]

  '@esbuild/android-x64@0.25.9':
    resolution: {integrity: sha512-I853iMZ1hWZdNllhVZKm34f4wErd4lMyeV7BLzEExGEIZYsOzqDWDf+y082izYUE8gtJnYHdeDpN/6tUdwvfiw==}
    engines: {node: '>=18'}
    cpu: [x64]
    os: [android]

  '@esbuild/android-x64@0.27.1':
    resolution: {integrity: sha512-LBEpOz0BsgMEeHgenf5aqmn/lLNTFXVfoWMUox8CtWWYK9X4jmQzWjoGoNb8lmAYml/tQ/Ysvm8q7szu7BoxRQ==}
    engines: {node: '>=18'}
    cpu: [x64]
    os: [android]

  '@esbuild/darwin-arm64@0.25.9':
    resolution: {integrity: sha512-XIpIDMAjOELi/9PB30vEbVMs3GV1v2zkkPnuyRRURbhqjyzIINwj+nbQATh4H9GxUgH1kFsEyQMxwiLFKUS6Rg==}
    engines: {node: '>=18'}
    cpu: [arm64]
    os: [darwin]

  '@esbuild/darwin-arm64@0.27.1':
    resolution: {integrity: sha512-veg7fL8eMSCVKL7IW4pxb54QERtedFDfY/ASrumK/SbFsXnRazxY4YykN/THYqFnFwJ0aVjiUrVG2PwcdAEqQQ==}
    engines: {node: '>=18'}
    cpu: [arm64]
    os: [darwin]

  '@esbuild/darwin-x64@0.25.9':
    resolution: {integrity: sha512-jhHfBzjYTA1IQu8VyrjCX4ApJDnH+ez+IYVEoJHeqJm9VhG9Dh2BYaJritkYK3vMaXrf7Ogr/0MQ8/MeIefsPQ==}
    engines: {node: '>=18'}
    cpu: [x64]
    os: [darwin]

  '@esbuild/darwin-x64@0.27.1':
    resolution: {integrity: sha512-+3ELd+nTzhfWb07Vol7EZ+5PTbJ/u74nC6iv4/lwIU99Ip5uuY6QoIf0Hn4m2HoV0qcnRivN3KSqc+FyCHjoVQ==}
    engines: {node: '>=18'}
    cpu: [x64]
    os: [darwin]

  '@esbuild/freebsd-arm64@0.25.9':
    resolution: {integrity: sha512-z93DmbnY6fX9+KdD4Ue/H6sYs+bhFQJNCPZsi4XWJoYblUqT06MQUdBCpcSfuiN72AbqeBFu5LVQTjfXDE2A6Q==}
    engines: {node: '>=18'}
    cpu: [arm64]
    os: [freebsd]

  '@esbuild/freebsd-arm64@0.27.1':
    resolution: {integrity: sha512-/8Rfgns4XD9XOSXlzUDepG8PX+AVWHliYlUkFI3K3GB6tqbdjYqdhcb4BKRd7C0BhZSoaCxhv8kTcBrcZWP+xg==}
    engines: {node: '>=18'}
    cpu: [arm64]
    os: [freebsd]

  '@esbuild/freebsd-x64@0.25.9':
    resolution: {integrity: sha512-mrKX6H/vOyo5v71YfXWJxLVxgy1kyt1MQaD8wZJgJfG4gq4DpQGpgTB74e5yBeQdyMTbgxp0YtNj7NuHN0PoZg==}
    engines: {node: '>=18'}
    cpu: [x64]
    os: [freebsd]

  '@esbuild/freebsd-x64@0.27.1':
    resolution: {integrity: sha512-GITpD8dK9C+r+5yRT/UKVT36h/DQLOHdwGVwwoHidlnA168oD3uxA878XloXebK4Ul3gDBBIvEdL7go9gCUFzQ==}
    engines: {node: '>=18'}
    cpu: [x64]
    os: [freebsd]

  '@esbuild/linux-arm64@0.25.9':
    resolution: {integrity: sha512-BlB7bIcLT3G26urh5Dmse7fiLmLXnRlopw4s8DalgZ8ef79Jj4aUcYbk90g8iCa2467HX8SAIidbL7gsqXHdRw==}
    engines: {node: '>=18'}
    cpu: [arm64]
    os: [linux]

  '@esbuild/linux-arm64@0.27.1':
    resolution: {integrity: sha512-W9//kCrh/6in9rWIBdKaMtuTTzNj6jSeG/haWBADqLLa9P8O5YSRDzgD5y9QBok4AYlzS6ARHifAb75V6G670Q==}
    engines: {node: '>=18'}
    cpu: [arm64]
    os: [linux]

  '@esbuild/linux-arm@0.25.9':
    resolution: {integrity: sha512-HBU2Xv78SMgaydBmdor38lg8YDnFKSARg1Q6AT0/y2ezUAKiZvc211RDFHlEZRFNRVhcMamiToo7bDx3VEOYQw==}
    engines: {node: '>=18'}
    cpu: [arm]
    os: [linux]

  '@esbuild/linux-arm@0.27.1':
    resolution: {integrity: sha512-ieMID0JRZY/ZeCrsFQ3Y3NlHNCqIhTprJfDgSB3/lv5jJZ8FX3hqPyXWhe+gvS5ARMBJ242PM+VNz/ctNj//eA==}
    engines: {node: '>=18'}
    cpu: [arm]
    os: [linux]

  '@esbuild/linux-ia32@0.25.9':
    resolution: {integrity: sha512-e7S3MOJPZGp2QW6AK6+Ly81rC7oOSerQ+P8L0ta4FhVi+/j/v2yZzx5CqqDaWjtPFfYz21Vi1S0auHrap3Ma3A==}
    engines: {node: '>=18'}
    cpu: [ia32]
    os: [linux]

  '@esbuild/linux-ia32@0.27.1':
    resolution: {integrity: sha512-VIUV4z8GD8rtSVMfAj1aXFahsi/+tcoXXNYmXgzISL+KB381vbSTNdeZHHHIYqFyXcoEhu9n5cT+05tRv13rlw==}
    engines: {node: '>=18'}
    cpu: [ia32]
    os: [linux]

  '@esbuild/linux-loong64@0.25.9':
    resolution: {integrity: sha512-Sbe10Bnn0oUAB2AalYztvGcK+o6YFFA/9829PhOCUS9vkJElXGdphz0A3DbMdP8gmKkqPmPcMJmJOrI3VYB1JQ==}
    engines: {node: '>=18'}
    cpu: [loong64]
    os: [linux]

  '@esbuild/linux-loong64@0.27.1':
    resolution: {integrity: sha512-l4rfiiJRN7sTNI//ff65zJ9z8U+k6zcCg0LALU5iEWzY+a1mVZ8iWC1k5EsNKThZ7XCQ6YWtsZ8EWYm7r1UEsg==}
    engines: {node: '>=18'}
    cpu: [loong64]
    os: [linux]

  '@esbuild/linux-mips64el@0.25.9':
    resolution: {integrity: sha512-YcM5br0mVyZw2jcQeLIkhWtKPeVfAerES5PvOzaDxVtIyZ2NUBZKNLjC5z3/fUlDgT6w89VsxP2qzNipOaaDyA==}
    engines: {node: '>=18'}
    cpu: [mips64el]
    os: [linux]

  '@esbuild/linux-mips64el@0.27.1':
    resolution: {integrity: sha512-U0bEuAOLvO/DWFdygTHWY8C067FXz+UbzKgxYhXC0fDieFa0kDIra1FAhsAARRJbvEyso8aAqvPdNxzWuStBnA==}
    engines: {node: '>=18'}
    cpu: [mips64el]
    os: [linux]

  '@esbuild/linux-ppc64@0.25.9':
    resolution: {integrity: sha512-++0HQvasdo20JytyDpFvQtNrEsAgNG2CY1CLMwGXfFTKGBGQT3bOeLSYE2l1fYdvML5KUuwn9Z8L1EWe2tzs1w==}
    engines: {node: '>=18'}
    cpu: [ppc64]
    os: [linux]

  '@esbuild/linux-ppc64@0.27.1':
    resolution: {integrity: sha512-NzdQ/Xwu6vPSf/GkdmRNsOfIeSGnh7muundsWItmBsVpMoNPVpM61qNzAVY3pZ1glzzAxLR40UyYM23eaDDbYQ==}
    engines: {node: '>=18'}
    cpu: [ppc64]
    os: [linux]

  '@esbuild/linux-riscv64@0.25.9':
    resolution: {integrity: sha512-uNIBa279Y3fkjV+2cUjx36xkx7eSjb8IvnL01eXUKXez/CBHNRw5ekCGMPM0BcmqBxBcdgUWuUXmVWwm4CH9kg==}
    engines: {node: '>=18'}
    cpu: [riscv64]
    os: [linux]

  '@esbuild/linux-riscv64@0.27.1':
    resolution: {integrity: sha512-7zlw8p3IApcsN7mFw0O1Z1PyEk6PlKMu18roImfl3iQHTnr/yAfYv6s4hXPidbDoI2Q0pW+5xeoM4eTCC0UdrQ==}
    engines: {node: '>=18'}
    cpu: [riscv64]
    os: [linux]

  '@esbuild/linux-s390x@0.25.9':
    resolution: {integrity: sha512-Mfiphvp3MjC/lctb+7D287Xw1DGzqJPb/J2aHHcHxflUo+8tmN/6d4k6I2yFR7BVo5/g7x2Monq4+Yew0EHRIA==}
    engines: {node: '>=18'}
    cpu: [s390x]
    os: [linux]

  '@esbuild/linux-s390x@0.27.1':
    resolution: {integrity: sha512-cGj5wli+G+nkVQdZo3+7FDKC25Uh4ZVwOAK6A06Hsvgr8WqBBuOy/1s+PUEd/6Je+vjfm6stX0kmib5b/O2Ykw==}
    engines: {node: '>=18'}
    cpu: [s390x]
    os: [linux]

  '@esbuild/linux-x64@0.25.9':
    resolution: {integrity: sha512-iSwByxzRe48YVkmpbgoxVzn76BXjlYFXC7NvLYq+b+kDjyyk30J0JY47DIn8z1MO3K0oSl9fZoRmZPQI4Hklzg==}
    engines: {node: '>=18'}
    cpu: [x64]
    os: [linux]

  '@esbuild/linux-x64@0.27.1':
    resolution: {integrity: sha512-z3H/HYI9MM0HTv3hQZ81f+AKb+yEoCRlUby1F80vbQ5XdzEMyY/9iNlAmhqiBKw4MJXwfgsh7ERGEOhrM1niMA==}
    engines: {node: '>=18'}
    cpu: [x64]
    os: [linux]

  '@esbuild/netbsd-arm64@0.25.9':
    resolution: {integrity: sha512-9jNJl6FqaUG+COdQMjSCGW4QiMHH88xWbvZ+kRVblZsWrkXlABuGdFJ1E9L7HK+T0Yqd4akKNa/lO0+jDxQD4Q==}
    engines: {node: '>=18'}
    cpu: [arm64]
    os: [netbsd]

  '@esbuild/netbsd-arm64@0.27.1':
    resolution: {integrity: sha512-wzC24DxAvk8Em01YmVXyjl96Mr+ecTPyOuADAvjGg+fyBpGmxmcr2E5ttf7Im8D0sXZihpxzO1isus8MdjMCXQ==}
    engines: {node: '>=18'}
    cpu: [arm64]
    os: [netbsd]

  '@esbuild/netbsd-x64@0.25.9':
    resolution: {integrity: sha512-RLLdkflmqRG8KanPGOU7Rpg829ZHu8nFy5Pqdi9U01VYtG9Y0zOG6Vr2z4/S+/3zIyOxiK6cCeYNWOFR9QP87g==}
    engines: {node: '>=18'}
    cpu: [x64]
    os: [netbsd]

  '@esbuild/netbsd-x64@0.27.1':
    resolution: {integrity: sha512-1YQ8ybGi2yIXswu6eNzJsrYIGFpnlzEWRl6iR5gMgmsrR0FcNoV1m9k9sc3PuP5rUBLshOZylc9nqSgymI+TYg==}
    engines: {node: '>=18'}
    cpu: [x64]
    os: [netbsd]

  '@esbuild/openbsd-arm64@0.25.9':
    resolution: {integrity: sha512-YaFBlPGeDasft5IIM+CQAhJAqS3St3nJzDEgsgFixcfZeyGPCd6eJBWzke5piZuZ7CtL656eOSYKk4Ls2C0FRQ==}
    engines: {node: '>=18'}
    cpu: [arm64]
    os: [openbsd]

  '@esbuild/openbsd-arm64@0.27.1':
    resolution: {integrity: sha512-5Z+DzLCrq5wmU7RDaMDe2DVXMRm2tTDvX2KU14JJVBN2CT/qov7XVix85QoJqHltpvAOZUAc3ndU56HSMWrv8g==}
    engines: {node: '>=18'}
    cpu: [arm64]
    os: [openbsd]

  '@esbuild/openbsd-x64@0.25.9':
    resolution: {integrity: sha512-1MkgTCuvMGWuqVtAvkpkXFmtL8XhWy+j4jaSO2wxfJtilVCi0ZE37b8uOdMItIHz4I6z1bWWtEX4CJwcKYLcuA==}
    engines: {node: '>=18'}
    cpu: [x64]
    os: [openbsd]

  '@esbuild/openbsd-x64@0.27.1':
    resolution: {integrity: sha512-Q73ENzIdPF5jap4wqLtsfh8YbYSZ8Q0wnxplOlZUOyZy7B4ZKW8DXGWgTCZmF8VWD7Tciwv5F4NsRf6vYlZtqg==}
    engines: {node: '>=18'}
    cpu: [x64]
    os: [openbsd]

  '@esbuild/openharmony-arm64@0.25.9':
    resolution: {integrity: sha512-4Xd0xNiMVXKh6Fa7HEJQbrpP3m3DDn43jKxMjxLLRjWnRsfxjORYJlXPO4JNcXtOyfajXorRKY9NkOpTHptErg==}
    engines: {node: '>=18'}
    cpu: [arm64]
    os: [openharmony]

  '@esbuild/openharmony-arm64@0.27.1':
    resolution: {integrity: sha512-ajbHrGM/XiK+sXM0JzEbJAen+0E+JMQZ2l4RR4VFwvV9JEERx+oxtgkpoKv1SevhjavK2z2ReHk32pjzktWbGg==}
    engines: {node: '>=18'}
    cpu: [arm64]
    os: [openharmony]

  '@esbuild/sunos-x64@0.25.9':
    resolution: {integrity: sha512-WjH4s6hzo00nNezhp3wFIAfmGZ8U7KtrJNlFMRKxiI9mxEK1scOMAaa9i4crUtu+tBr+0IN6JCuAcSBJZfnphw==}
    engines: {node: '>=18'}
    cpu: [x64]
    os: [sunos]

  '@esbuild/sunos-x64@0.27.1':
    resolution: {integrity: sha512-IPUW+y4VIjuDVn+OMzHc5FV4GubIwPnsz6ubkvN8cuhEqH81NovB53IUlrlBkPMEPxvNnf79MGBoz8rZ2iW8HA==}
    engines: {node: '>=18'}
    cpu: [x64]
    os: [sunos]

  '@esbuild/win32-arm64@0.25.9':
    resolution: {integrity: sha512-mGFrVJHmZiRqmP8xFOc6b84/7xa5y5YvR1x8djzXpJBSv/UsNK6aqec+6JDjConTgvvQefdGhFDAs2DLAds6gQ==}
    engines: {node: '>=18'}
    cpu: [arm64]
    os: [win32]

  '@esbuild/win32-arm64@0.27.1':
    resolution: {integrity: sha512-RIVRWiljWA6CdVu8zkWcRmGP7iRRIIwvhDKem8UMBjPql2TXM5PkDVvvrzMtj1V+WFPB4K7zkIGM7VzRtFkjdg==}
    engines: {node: '>=18'}
    cpu: [arm64]
    os: [win32]

  '@esbuild/win32-ia32@0.25.9':
    resolution: {integrity: sha512-b33gLVU2k11nVx1OhX3C8QQP6UHQK4ZtN56oFWvVXvz2VkDoe6fbG8TOgHFxEvqeqohmRnIHe5A1+HADk4OQww==}
    engines: {node: '>=18'}
    cpu: [ia32]
    os: [win32]

  '@esbuild/win32-ia32@0.27.1':
    resolution: {integrity: sha512-2BR5M8CPbptC1AK5JbJT1fWrHLvejwZidKx3UMSF0ecHMa+smhi16drIrCEggkgviBwLYd5nwrFLSl5Kho96RQ==}
    engines: {node: '>=18'}
    cpu: [ia32]
    os: [win32]

  '@esbuild/win32-x64@0.25.9':
    resolution: {integrity: sha512-PPOl1mi6lpLNQxnGoyAfschAodRFYXJ+9fs6WHXz7CSWKbOqiMZsubC+BQsVKuul+3vKLuwTHsS2c2y9EoKwxQ==}
    engines: {node: '>=18'}
    cpu: [x64]
    os: [win32]

<<<<<<< HEAD
  '@esbuild/win32-x64@0.27.1':
    resolution: {integrity: sha512-d5X6RMYv6taIymSk8JBP+nxv8DQAMY6A51GPgusqLdK9wBz5wWIXy1KjTck6HnjE9hqJzJRdk+1p/t5soSbCtw==}
    engines: {node: '>=18'}
    cpu: [x64]
    os: [win32]

  '@eslint-community/eslint-utils@4.7.0':
    resolution: {integrity: sha512-dyybb3AcajC7uha6CvhdVRJqaKyn7w2YKqKyAN37NKYgZT36w+iRb0Dymmc5qEJ549c/S31cMMSFd75bteCpCw==}
    engines: {node: ^12.22.0 || ^14.17.0 || >=16.0.0}
    peerDependencies:
      eslint: ^6.0.0 || ^7.0.0 || >=8.0.0

=======
>>>>>>> 570b1644
  '@eslint-community/eslint-utils@4.9.0':
    resolution: {integrity: sha512-ayVFHdtZ+hsq1t2Dy24wCmGXGe4q9Gu3smhLYALJrr473ZH27MsnSL+LKUlimp4BWJqMDMLmPpx/Q9R3OAlL4g==}
    engines: {node: ^12.22.0 || ^14.17.0 || >=16.0.0}
    peerDependencies:
      eslint: ^6.0.0 || ^7.0.0 || >=8.0.0

  '@eslint-community/regexpp@4.12.1':
    resolution: {integrity: sha512-CCZCDJuduB9OUkFkY2IgppNZMi2lBQgD2qzwXkEia16cge2pijY/aXi96CJMquDMn3nJdlPV1A5KrJEXwfLNzQ==}
    engines: {node: ^12.0.0 || ^14.0.0 || >=16.0.0}

  '@eslint/config-array@0.21.1':
    resolution: {integrity: sha512-aw1gNayWpdI/jSYVgzN5pL0cfzU02GT3NBpeT/DXbx1/1x7ZKxFPd9bwrzygx/qiwIQiJ1sw/zD8qY/kRvlGHA==}
    engines: {node: ^18.18.0 || ^20.9.0 || >=21.1.0}

  '@eslint/config-helpers@0.4.2':
    resolution: {integrity: sha512-gBrxN88gOIf3R7ja5K9slwNayVcZgK6SOUORm2uBzTeIEfeVaIhOpCtTox3P6R7o2jLFwLFTLnC7kU/RGcYEgw==}
    engines: {node: ^18.18.0 || ^20.9.0 || >=21.1.0}

  '@eslint/core@0.17.0':
    resolution: {integrity: sha512-yL/sLrpmtDaFEiUj1osRP4TI2MDz1AddJL+jZ7KSqvBuliN4xqYY54IfdN8qD8Toa6g1iloph1fxQNkjOxrrpQ==}
    engines: {node: ^18.18.0 || ^20.9.0 || >=21.1.0}

  '@eslint/eslintrc@3.3.3':
    resolution: {integrity: sha512-Kr+LPIUVKz2qkx1HAMH8q1q6azbqBAsXJUxBl/ODDuVPX45Z9DfwB8tPjTi6nNZ8BuM3nbJxC5zCAg5elnBUTQ==}
    engines: {node: ^18.18.0 || ^20.9.0 || >=21.1.0}

  '@eslint/js@9.39.2':
    resolution: {integrity: sha512-q1mjIoW1VX4IvSocvM/vbTiveKC4k9eLrajNEuSsmjymSDEbpGddtpfOoN7YGAqBK3NG+uqo8ia4PDTt8buCYA==}
    engines: {node: ^18.18.0 || ^20.9.0 || >=21.1.0}

  '@eslint/object-schema@2.1.7':
    resolution: {integrity: sha512-VtAOaymWVfZcmZbp6E2mympDIHvyjXs/12LqWYjVw6qjrfF+VK+fyG33kChz3nnK+SU5/NeHOqrTEHS8sXO3OA==}
    engines: {node: ^18.18.0 || ^20.9.0 || >=21.1.0}

  '@eslint/plugin-kit@0.4.1':
    resolution: {integrity: sha512-43/qtrDUokr7LJqoF2c3+RInu/t4zfrpYdoSDfYyhg52rwLV6TnOvdG4fXm7IkSB3wErkcmJS9iEhjVtOSEjjA==}
    engines: {node: ^18.18.0 || ^20.9.0 || >=21.1.0}

  '@floating-ui/core@1.7.1':
    resolution: {integrity: sha512-azI0DrjMMfIug/ExbBaeDVJXcY0a7EPvPjb2xAJPa4HeimBX+Z18HK8QQR3jb6356SnDDdxx+hinMLcJEDdOjw==}

  '@floating-ui/dom@1.7.1':
    resolution: {integrity: sha512-cwsmW/zyw5ltYTUeeYJ60CnQuPqmGwuGVhG9w0PRaRKkAyi38BT5CKrpIbb+jtahSwUl04cWzSx9ZOIxeS6RsQ==}

  '@floating-ui/react-dom@2.1.3':
    resolution: {integrity: sha512-huMBfiU9UnQ2oBwIhgzyIiSpVgvlDstU8CX0AF+wS+KzmYMs0J2a3GwuFHV1Lz+jlrQGeC1fF+Nv0QoumyV0bA==}
    peerDependencies:
      react: '>=16.8.0'
      react-dom: '>=16.8.0'

  '@floating-ui/utils@0.2.9':
    resolution: {integrity: sha512-MDWhGtE+eHw5JW7lq4qhc5yRLS11ERl1c7Z6Xd0a58DozHES6EnNNwUWbMiG4J9Cgj053Bhk8zvlhFYKVhULwg==}

  '@humanfs/core@0.19.1':
    resolution: {integrity: sha512-5DyQ4+1JEUzejeK1JGICcideyfUbGixgS9jNgex5nqkW+cY7WZhxBigmieN5Qnw9ZosSNVC9KQKyb+GUaGyKUA==}
    engines: {node: '>=18.18.0'}

  '@humanfs/node@0.16.6':
    resolution: {integrity: sha512-YuI2ZHQL78Q5HbhDiBA1X4LmYdXCKCMQIfw0pw7piHJwyREFebJUvrQN4cMssyES6x+vfUbx1CIpaQUKYdQZOw==}
    engines: {node: '>=18.18.0'}

  '@humanwhocodes/module-importer@1.0.1':
    resolution: {integrity: sha512-bxveV4V8v5Yb4ncFTT3rPSgZBOpCkjfK0y4oVVVJwIuDVBRMDXrPyXRL988i5ap9m9bnyEEjWfm5WkBmtffLfA==}
    engines: {node: '>=12.22'}

  '@humanwhocodes/retry@0.3.1':
    resolution: {integrity: sha512-JBxkERygn7Bv/GbN5Rv8Ul6LVknS+5Bp6RgDC/O8gEBU/yeH5Ui5C/OlWrTb6qct7LjjfT6Re2NxB0ln0yYybA==}
    engines: {node: '>=18.18'}

  '@humanwhocodes/retry@0.4.3':
    resolution: {integrity: sha512-bV0Tgo9K4hfPCek+aMAn81RppFKv2ySDQeMoSZuvTASywNTnVJCArCZE2FWqpvIatKu7VMRLWlR1EazvVhDyhQ==}
    engines: {node: '>=18.18'}

  '@img/colour@1.0.0':
    resolution: {integrity: sha512-A5P/LfWGFSl6nsckYtjw9da+19jB8hkJ6ACTGcDfEJ0aE+l2n2El7dsVM7UVHZQ9s2lmYMWlrS21YLy2IR1LUw==}
    engines: {node: '>=18'}

  '@img/sharp-darwin-arm64@0.34.5':
    resolution: {integrity: sha512-imtQ3WMJXbMY4fxb/Ndp6HBTNVtWCUI0WdobyheGf5+ad6xX8VIDO8u2xE4qc/fr08CKG/7dDseFtn6M6g/r3w==}
    engines: {node: ^18.17.0 || ^20.3.0 || >=21.0.0}
    cpu: [arm64]
    os: [darwin]

  '@img/sharp-darwin-x64@0.34.5':
    resolution: {integrity: sha512-YNEFAF/4KQ/PeW0N+r+aVVsoIY0/qxxikF2SWdp+NRkmMB7y9LBZAVqQ4yhGCm/H3H270OSykqmQMKLBhBJDEw==}
    engines: {node: ^18.17.0 || ^20.3.0 || >=21.0.0}
    cpu: [x64]
    os: [darwin]

  '@img/sharp-libvips-darwin-arm64@1.2.4':
    resolution: {integrity: sha512-zqjjo7RatFfFoP0MkQ51jfuFZBnVE2pRiaydKJ1G/rHZvnsrHAOcQALIi9sA5co5xenQdTugCvtb1cuf78Vf4g==}
    cpu: [arm64]
    os: [darwin]

  '@img/sharp-libvips-darwin-x64@1.2.4':
    resolution: {integrity: sha512-1IOd5xfVhlGwX+zXv2N93k0yMONvUlANylbJw1eTah8K/Jtpi15KC+WSiaX/nBmbm2HxRM1gZ0nSdjSsrZbGKg==}
    cpu: [x64]
    os: [darwin]

  '@img/sharp-libvips-linux-arm64@1.2.4':
    resolution: {integrity: sha512-excjX8DfsIcJ10x1Kzr4RcWe1edC9PquDRRPx3YVCvQv+U5p7Yin2s32ftzikXojb1PIFc/9Mt28/y+iRklkrw==}
    cpu: [arm64]
    os: [linux]

  '@img/sharp-libvips-linux-arm@1.2.4':
    resolution: {integrity: sha512-bFI7xcKFELdiNCVov8e44Ia4u2byA+l3XtsAj+Q8tfCwO6BQ8iDojYdvoPMqsKDkuoOo+X6HZA0s0q11ANMQ8A==}
    cpu: [arm]
    os: [linux]

  '@img/sharp-libvips-linux-ppc64@1.2.4':
    resolution: {integrity: sha512-FMuvGijLDYG6lW+b/UvyilUWu5Ayu+3r2d1S8notiGCIyYU/76eig1UfMmkZ7vwgOrzKzlQbFSuQfgm7GYUPpA==}
    cpu: [ppc64]
    os: [linux]

  '@img/sharp-libvips-linux-riscv64@1.2.4':
    resolution: {integrity: sha512-oVDbcR4zUC0ce82teubSm+x6ETixtKZBh/qbREIOcI3cULzDyb18Sr/Wcyx7NRQeQzOiHTNbZFF1UwPS2scyGA==}
    cpu: [riscv64]
    os: [linux]

  '@img/sharp-libvips-linux-s390x@1.2.4':
    resolution: {integrity: sha512-qmp9VrzgPgMoGZyPvrQHqk02uyjA0/QrTO26Tqk6l4ZV0MPWIW6LTkqOIov+J1yEu7MbFQaDpwdwJKhbJvuRxQ==}
    cpu: [s390x]
    os: [linux]

  '@img/sharp-libvips-linux-x64@1.2.4':
    resolution: {integrity: sha512-tJxiiLsmHc9Ax1bz3oaOYBURTXGIRDODBqhveVHonrHJ9/+k89qbLl0bcJns+e4t4rvaNBxaEZsFtSfAdquPrw==}
    cpu: [x64]
    os: [linux]

  '@img/sharp-libvips-linuxmusl-arm64@1.2.4':
    resolution: {integrity: sha512-FVQHuwx1IIuNow9QAbYUzJ+En8KcVm9Lk5+uGUQJHaZmMECZmOlix9HnH7n1TRkXMS0pGxIJokIVB9SuqZGGXw==}
    cpu: [arm64]
    os: [linux]

  '@img/sharp-libvips-linuxmusl-x64@1.2.4':
    resolution: {integrity: sha512-+LpyBk7L44ZIXwz/VYfglaX/okxezESc6UxDSoyo2Ks6Jxc4Y7sGjpgU9s4PMgqgjj1gZCylTieNamqA1MF7Dg==}
    cpu: [x64]
    os: [linux]

  '@img/sharp-linux-arm64@0.34.5':
    resolution: {integrity: sha512-bKQzaJRY/bkPOXyKx5EVup7qkaojECG6NLYswgktOZjaXecSAeCWiZwwiFf3/Y+O1HrauiE3FVsGxFg8c24rZg==}
    engines: {node: ^18.17.0 || ^20.3.0 || >=21.0.0}
    cpu: [arm64]
    os: [linux]

  '@img/sharp-linux-arm@0.34.5':
    resolution: {integrity: sha512-9dLqsvwtg1uuXBGZKsxem9595+ujv0sJ6Vi8wcTANSFpwV/GONat5eCkzQo/1O6zRIkh0m/8+5BjrRr7jDUSZw==}
    engines: {node: ^18.17.0 || ^20.3.0 || >=21.0.0}
    cpu: [arm]
    os: [linux]

  '@img/sharp-linux-ppc64@0.34.5':
    resolution: {integrity: sha512-7zznwNaqW6YtsfrGGDA6BRkISKAAE1Jo0QdpNYXNMHu2+0dTrPflTLNkpc8l7MUP5M16ZJcUvysVWWrMefZquA==}
    engines: {node: ^18.17.0 || ^20.3.0 || >=21.0.0}
    cpu: [ppc64]
    os: [linux]

  '@img/sharp-linux-riscv64@0.34.5':
    resolution: {integrity: sha512-51gJuLPTKa7piYPaVs8GmByo7/U7/7TZOq+cnXJIHZKavIRHAP77e3N2HEl3dgiqdD/w0yUfiJnII77PuDDFdw==}
    engines: {node: ^18.17.0 || ^20.3.0 || >=21.0.0}
    cpu: [riscv64]
    os: [linux]

  '@img/sharp-linux-s390x@0.34.5':
    resolution: {integrity: sha512-nQtCk0PdKfho3eC5MrbQoigJ2gd1CgddUMkabUj+rBevs8tZ2cULOx46E7oyX+04WGfABgIwmMC0VqieTiR4jg==}
    engines: {node: ^18.17.0 || ^20.3.0 || >=21.0.0}
    cpu: [s390x]
    os: [linux]

  '@img/sharp-linux-x64@0.34.5':
    resolution: {integrity: sha512-MEzd8HPKxVxVenwAa+JRPwEC7QFjoPWuS5NZnBt6B3pu7EG2Ge0id1oLHZpPJdn3OQK+BQDiw9zStiHBTJQQQQ==}
    engines: {node: ^18.17.0 || ^20.3.0 || >=21.0.0}
    cpu: [x64]
    os: [linux]

  '@img/sharp-linuxmusl-arm64@0.34.5':
    resolution: {integrity: sha512-fprJR6GtRsMt6Kyfq44IsChVZeGN97gTD331weR1ex1c1rypDEABN6Tm2xa1wE6lYb5DdEnk03NZPqA7Id21yg==}
    engines: {node: ^18.17.0 || ^20.3.0 || >=21.0.0}
    cpu: [arm64]
    os: [linux]

  '@img/sharp-linuxmusl-x64@0.34.5':
    resolution: {integrity: sha512-Jg8wNT1MUzIvhBFxViqrEhWDGzqymo3sV7z7ZsaWbZNDLXRJZoRGrjulp60YYtV4wfY8VIKcWidjojlLcWrd8Q==}
    engines: {node: ^18.17.0 || ^20.3.0 || >=21.0.0}
    cpu: [x64]
    os: [linux]

  '@img/sharp-wasm32@0.34.5':
    resolution: {integrity: sha512-OdWTEiVkY2PHwqkbBI8frFxQQFekHaSSkUIJkwzclWZe64O1X4UlUjqqqLaPbUpMOQk6FBu/HtlGXNblIs0huw==}
    engines: {node: ^18.17.0 || ^20.3.0 || >=21.0.0}
    cpu: [wasm32]

  '@img/sharp-win32-arm64@0.34.5':
    resolution: {integrity: sha512-WQ3AgWCWYSb2yt+IG8mnC6Jdk9Whs7O0gxphblsLvdhSpSTtmu69ZG1Gkb6NuvxsNACwiPV6cNSZNzt0KPsw7g==}
    engines: {node: ^18.17.0 || ^20.3.0 || >=21.0.0}
    cpu: [arm64]
    os: [win32]

  '@img/sharp-win32-ia32@0.34.5':
    resolution: {integrity: sha512-FV9m/7NmeCmSHDD5j4+4pNI8Cp3aW+JvLoXcTUo0IqyjSfAZJ8dIUmijx1qaJsIiU+Hosw6xM5KijAWRJCSgNg==}
    engines: {node: ^18.17.0 || ^20.3.0 || >=21.0.0}
    cpu: [ia32]
    os: [win32]

  '@img/sharp-win32-x64@0.34.5':
    resolution: {integrity: sha512-+29YMsqY2/9eFEiW93eqWnuLcWcufowXewwSNIT6UwZdUUCrM3oFjMWH/Z6/TMmb4hlFenmfAVbpWeup2jryCw==}
    engines: {node: ^18.17.0 || ^20.3.0 || >=21.0.0}
    cpu: [x64]
    os: [win32]

  '@isaacs/cliui@8.0.2':
    resolution: {integrity: sha512-O8jcjabXaleOG9DQ0+ARXWZBTfnP4WNAqzuiJK7ll44AmxGKv/J2M4TPjxjY3znBCfvBXFzucm1twdyFybFqEA==}
    engines: {node: '>=12'}

  '@istanbuljs/schema@0.1.3':
    resolution: {integrity: sha512-ZXRY4jNvVgSVQ8DL3LTcakaAtXwTVUxE81hslsyD2AtoXW/wVob10HkOJ1X/pAlcI7D+2YoZKg5do8G/w6RYgA==}
    engines: {node: '>=8'}

  '@jridgewell/gen-mapping@0.3.13':
    resolution: {integrity: sha512-2kkt/7niJ6MgEPxF0bYdQ6etZaA+fQvDcLKckhy1yIQOzaoKjBBjSj63/aLVjYE3qhRt5dvM+uUyfCg6UKCBbA==}

  '@jridgewell/remapping@2.3.5':
    resolution: {integrity: sha512-LI9u/+laYG4Ds1TDKSJW2YPrIlcVYOwi2fUC6xB43lueCjgxV4lffOCZCtYFiH6TNOX+tQKXx97T4IKHbhyHEQ==}

  '@jridgewell/resolve-uri@3.1.2':
    resolution: {integrity: sha512-bRISgCIjP20/tbWSPWMEi54QVPRZExkuD9lJL+UIxUKtwVJA8wW1Trb1jMs1RFXo1CBTNZ/5hpC9QvmKWdopKw==}
    engines: {node: '>=6.0.0'}

  '@jridgewell/sourcemap-codec@1.5.0':
    resolution: {integrity: sha512-gv3ZRaISU3fjPAgNsriBRqGWQL6quFx04YMPW/zD8XMLsU32mhCCbfbO6KZFLjvYpCZ8zyDEgqsgf+PwPaM7GQ==}

  '@jridgewell/sourcemap-codec@1.5.5':
    resolution: {integrity: sha512-cYQ9310grqxueWbl+WuIUIaiUaDcj7WOq5fVhEljNVgRfOUhY9fy2zTvfoqWsnebh8Sl70VScFbICvJnLKB0Og==}

  '@jridgewell/trace-mapping@0.3.30':
    resolution: {integrity: sha512-GQ7Nw5G2lTu/BtHTKfXhKHok2WGetd4XYcVKGx00SjAk8GMwgJM3zr6zORiPGuOE+/vkc90KtTosSSvaCjKb2Q==}

  '@monaco-editor/loader@1.7.0':
    resolution: {integrity: sha512-gIwR1HrJrrx+vfyOhYmCZ0/JcWqG5kbfG7+d3f/C1LXk2EvzAbHSg3MQ5lO2sMlo9izoAZ04shohfKLVT6crVA==}

  '@monaco-editor/react@4.7.0':
    resolution: {integrity: sha512-cyzXQCtO47ydzxpQtCGSQGOC8Gk3ZUeBXFAxD+CWXYFo5OqZyZUonFl0DwUlTyAfRHntBfw2p3w4s9R6oe1eCA==}
    peerDependencies:
      monaco-editor: '>= 0.25.0 < 1'
      react: ^16.8.0 || ^17.0.0 || ^18.0.0 || ^19.0.0
      react-dom: ^16.8.0 || ^17.0.0 || ^18.0.0 || ^19.0.0

  '@napi-rs/wasm-runtime@0.2.10':
    resolution: {integrity: sha512-bCsCyeZEwVErsGmyPNSzwfwFn4OdxBj0mmv6hOFucB/k81Ojdu68RbZdxYsRQUPc9l6SU5F/cG+bXgWs3oUgsQ==}

  '@next/env@15.5.9':
    resolution: {integrity: sha512-4GlTZ+EJM7WaW2HEZcyU317tIQDjkQIyENDLxYJfSWlfqguN+dHkZgyQTV/7ykvobU7yEH5gKvreNrH4B6QgIg==}

  '@next/eslint-plugin-next@15.5.9':
    resolution: {integrity: sha512-kUzXx0iFiXw27cQAViE1yKWnz/nF8JzRmwgMRTMh8qMY90crNsdXJRh2e+R0vBpFR3kk1yvAR7wev7+fCCb79Q==}

  '@next/swc-darwin-arm64@15.5.7':
    resolution: {integrity: sha512-IZwtxCEpI91HVU/rAUOOobWSZv4P2DeTtNaCdHqLcTJU4wdNXgAySvKa/qJCgR5m6KI8UsKDXtO2B31jcaw1Yw==}
    engines: {node: '>= 10'}
    cpu: [arm64]
    os: [darwin]

  '@next/swc-darwin-x64@15.5.7':
    resolution: {integrity: sha512-UP6CaDBcqaCBuiq/gfCEJw7sPEoX1aIjZHnBWN9v9qYHQdMKvCKcAVs4OX1vIjeE+tC5EIuwDTVIoXpUes29lg==}
    engines: {node: '>= 10'}
    cpu: [x64]
    os: [darwin]

  '@next/swc-linux-arm64-gnu@15.5.7':
    resolution: {integrity: sha512-NCslw3GrNIw7OgmRBxHtdWFQYhexoUCq+0oS2ccjyYLtcn1SzGzeM54jpTFonIMUjNbHmpKpziXnpxhSWLcmBA==}
    engines: {node: '>= 10'}
    cpu: [arm64]
    os: [linux]

  '@next/swc-linux-arm64-musl@15.5.7':
    resolution: {integrity: sha512-nfymt+SE5cvtTrG9u1wdoxBr9bVB7mtKTcj0ltRn6gkP/2Nu1zM5ei8rwP9qKQP0Y//umK+TtkKgNtfboBxRrw==}
    engines: {node: '>= 10'}
    cpu: [arm64]
    os: [linux]

  '@next/swc-linux-x64-gnu@15.5.7':
    resolution: {integrity: sha512-hvXcZvCaaEbCZcVzcY7E1uXN9xWZfFvkNHwbe/n4OkRhFWrs1J1QV+4U1BN06tXLdaS4DazEGXwgqnu/VMcmqw==}
    engines: {node: '>= 10'}
    cpu: [x64]
    os: [linux]

  '@next/swc-linux-x64-musl@15.5.7':
    resolution: {integrity: sha512-4IUO539b8FmF0odY6/SqANJdgwn1xs1GkPO5doZugwZ3ETF6JUdckk7RGmsfSf7ws8Qb2YB5It33mvNL/0acqA==}
    engines: {node: '>= 10'}
    cpu: [x64]
    os: [linux]

  '@next/swc-win32-arm64-msvc@15.5.7':
    resolution: {integrity: sha512-CpJVTkYI3ZajQkC5vajM7/ApKJUOlm6uP4BknM3XKvJ7VXAvCqSjSLmM0LKdYzn6nBJVSjdclx8nYJSa3xlTgQ==}
    engines: {node: '>= 10'}
    cpu: [arm64]
    os: [win32]

  '@next/swc-win32-x64-msvc@15.5.7':
    resolution: {integrity: sha512-gMzgBX164I6DN+9/PGA+9dQiwmTkE4TloBNx8Kv9UiGARsr9Nba7IpcBRA1iTV9vwlYnrE3Uy6I7Aj6qLjQuqw==}
    engines: {node: '>= 10'}
    cpu: [x64]
    os: [win32]

  '@nodelib/fs.scandir@2.1.5':
    resolution: {integrity: sha512-vq24Bq3ym5HEQm2NKCr3yXDwjc7vTsEThRDnkp2DK9p1uqLR+DHurm/NOTo0KG7HYHU7eppKZj3MyqYuMBf62g==}
    engines: {node: '>= 8'}

  '@nodelib/fs.stat@2.0.5':
    resolution: {integrity: sha512-RkhPPp2zrqDAQA/2jNhnztcPAlv64XdhIp7a7454A5ovI7Bukxgt7MX7udwAu3zg1DcpPU0rz3VV1SeaqvY4+A==}
    engines: {node: '>= 8'}

  '@nodelib/fs.walk@1.2.8':
    resolution: {integrity: sha512-oGB+UxlgWcgQkgwo8GcEGwemoTFt3FIO9ababBmaGwXIoBKZ+GTy0pP185beGg7Llih/NSHSV2XAs1lnznocSg==}
    engines: {node: '>= 8'}

  '@nolyfill/is-core-module@1.0.39':
    resolution: {integrity: sha512-nn5ozdjYQpUCZlWGuxcJY/KpxkWQs4DcbMCmKojjyrYDEAGy4Ce19NN4v5MduafTwJlbKc99UA8YhSVqq9yPZA==}
    engines: {node: '>=12.4.0'}

  '@pkgjs/parseargs@0.11.0':
    resolution: {integrity: sha512-+1VkjdD0QBLPodGrJUeqarH8VAIvQODIbwh9XpP5Syisf7YoQgsJKPNFoqqLQlu+VQ/tVSshMR6loPMn8U+dPg==}
    engines: {node: '>=14'}

  '@radix-ui/number@1.1.1':
    resolution: {integrity: sha512-MkKCwxlXTgz6CFoJx3pCwn07GKp36+aZyu/u2Ln2VrA5DcdyCZkASEDBTd8x5whTQQL5CiYf4prXKLcgQdv29g==}

  '@radix-ui/primitive@1.1.3':
    resolution: {integrity: sha512-JTF99U/6XIjCBo0wqkU5sK10glYe27MRRsfwoiq5zzOEZLHU3A3KCMa5X/azekYRCJ0HlwI0crAXS/5dEHTzDg==}

  '@radix-ui/react-alert-dialog@1.1.15':
    resolution: {integrity: sha512-oTVLkEw5GpdRe29BqJ0LSDFWI3qu0vR1M0mUkOQWDIUnY/QIkLpgDMWuKxP94c2NAC2LGcgVhG1ImF3jkZ5wXw==}
    peerDependencies:
      '@types/react': '*'
      '@types/react-dom': '*'
      react: ^16.8 || ^17.0 || ^18.0 || ^19.0 || ^19.0.0-rc
      react-dom: ^16.8 || ^17.0 || ^18.0 || ^19.0 || ^19.0.0-rc
    peerDependenciesMeta:
      '@types/react':
        optional: true
      '@types/react-dom':
        optional: true

  '@radix-ui/react-arrow@1.1.7':
    resolution: {integrity: sha512-F+M1tLhO+mlQaOWspE8Wstg+z6PwxwRd8oQ8IXceWz92kfAmalTRf0EjrouQeo7QssEPfCn05B4Ihs1K9WQ/7w==}
    peerDependencies:
      '@types/react': '*'
      '@types/react-dom': '*'
      react: ^16.8 || ^17.0 || ^18.0 || ^19.0 || ^19.0.0-rc
      react-dom: ^16.8 || ^17.0 || ^18.0 || ^19.0 || ^19.0.0-rc
    peerDependenciesMeta:
      '@types/react':
        optional: true
      '@types/react-dom':
        optional: true

  '@radix-ui/react-collection@1.1.7':
    resolution: {integrity: sha512-Fh9rGN0MoI4ZFUNyfFVNU4y9LUz93u9/0K+yLgA2bwRojxM8JU1DyvvMBabnZPBgMWREAJvU2jjVzq+LrFUglw==}
    peerDependencies:
      '@types/react': '*'
      '@types/react-dom': '*'
      react: ^16.8 || ^17.0 || ^18.0 || ^19.0 || ^19.0.0-rc
      react-dom: ^16.8 || ^17.0 || ^18.0 || ^19.0 || ^19.0.0-rc
    peerDependenciesMeta:
      '@types/react':
        optional: true
      '@types/react-dom':
        optional: true

  '@radix-ui/react-compose-refs@1.1.2':
    resolution: {integrity: sha512-z4eqJvfiNnFMHIIvXP3CY57y2WJs5g2v3X0zm9mEJkrkNv4rDxu+sg9Jh8EkXyeqBkB7SOcboo9dMVqhyrACIg==}
    peerDependencies:
      '@types/react': '*'
      react: ^16.8 || ^17.0 || ^18.0 || ^19.0 || ^19.0.0-rc
    peerDependenciesMeta:
      '@types/react':
        optional: true

  '@radix-ui/react-context@1.1.2':
    resolution: {integrity: sha512-jCi/QKUM2r1Ju5a3J64TH2A5SpKAgh0LpknyqdQ4m6DCV0xJ2HG1xARRwNGPQfi1SLdLWZ1OJz6F4OMBBNiGJA==}
    peerDependencies:
      '@types/react': '*'
      react: ^16.8 || ^17.0 || ^18.0 || ^19.0 || ^19.0.0-rc
    peerDependenciesMeta:
      '@types/react':
        optional: true

  '@radix-ui/react-dialog@1.1.15':
    resolution: {integrity: sha512-TCglVRtzlffRNxRMEyR36DGBLJpeusFcgMVD9PZEzAKnUs1lKCgX5u9BmC2Yg+LL9MgZDugFFs1Vl+Jp4t/PGw==}
    peerDependencies:
      '@types/react': '*'
      '@types/react-dom': '*'
      react: ^16.8 || ^17.0 || ^18.0 || ^19.0 || ^19.0.0-rc
      react-dom: ^16.8 || ^17.0 || ^18.0 || ^19.0 || ^19.0.0-rc
    peerDependenciesMeta:
      '@types/react':
        optional: true
      '@types/react-dom':
        optional: true

  '@radix-ui/react-direction@1.1.1':
    resolution: {integrity: sha512-1UEWRX6jnOA2y4H5WczZ44gOOjTEmlqv1uNW4GAJEO5+bauCBhv8snY65Iw5/VOS/ghKN9gr2KjnLKxrsvoMVw==}
    peerDependencies:
      '@types/react': '*'
      react: ^16.8 || ^17.0 || ^18.0 || ^19.0 || ^19.0.0-rc
    peerDependenciesMeta:
      '@types/react':
        optional: true

  '@radix-ui/react-dismissable-layer@1.1.11':
    resolution: {integrity: sha512-Nqcp+t5cTB8BinFkZgXiMJniQH0PsUt2k51FUhbdfeKvc4ACcG2uQniY/8+h1Yv6Kza4Q7lD7PQV0z0oicE0Mg==}
    peerDependencies:
      '@types/react': '*'
      '@types/react-dom': '*'
      react: ^16.8 || ^17.0 || ^18.0 || ^19.0 || ^19.0.0-rc
      react-dom: ^16.8 || ^17.0 || ^18.0 || ^19.0 || ^19.0.0-rc
    peerDependenciesMeta:
      '@types/react':
        optional: true
      '@types/react-dom':
        optional: true

  '@radix-ui/react-dropdown-menu@2.1.16':
    resolution: {integrity: sha512-1PLGQEynI/3OX/ftV54COn+3Sud/Mn8vALg2rWnBLnRaGtJDduNW/22XjlGgPdpcIbiQxjKtb7BkcjP00nqfJw==}
    peerDependencies:
      '@types/react': '*'
      '@types/react-dom': '*'
      react: ^16.8 || ^17.0 || ^18.0 || ^19.0 || ^19.0.0-rc
      react-dom: ^16.8 || ^17.0 || ^18.0 || ^19.0 || ^19.0.0-rc
    peerDependenciesMeta:
      '@types/react':
        optional: true
      '@types/react-dom':
        optional: true

  '@radix-ui/react-focus-guards@1.1.3':
    resolution: {integrity: sha512-0rFg/Rj2Q62NCm62jZw0QX7a3sz6QCQU0LpZdNrJX8byRGaGVTqbrW9jAoIAHyMQqsNpeZ81YgSizOt5WXq0Pw==}
    peerDependencies:
      '@types/react': '*'
      react: ^16.8 || ^17.0 || ^18.0 || ^19.0 || ^19.0.0-rc
    peerDependenciesMeta:
      '@types/react':
        optional: true

  '@radix-ui/react-focus-scope@1.1.7':
    resolution: {integrity: sha512-t2ODlkXBQyn7jkl6TNaw/MtVEVvIGelJDCG41Okq/KwUsJBwQ4XVZsHAVUkK4mBv3ewiAS3PGuUWuY2BoK4ZUw==}
    peerDependencies:
      '@types/react': '*'
      '@types/react-dom': '*'
      react: ^16.8 || ^17.0 || ^18.0 || ^19.0 || ^19.0.0-rc
      react-dom: ^16.8 || ^17.0 || ^18.0 || ^19.0 || ^19.0.0-rc
    peerDependenciesMeta:
      '@types/react':
        optional: true
      '@types/react-dom':
        optional: true

  '@radix-ui/react-id@1.1.1':
    resolution: {integrity: sha512-kGkGegYIdQsOb4XjsfM97rXsiHaBwco+hFI66oO4s9LU+PLAC5oJ7khdOVFxkhsmlbpUqDAvXw11CluXP+jkHg==}
    peerDependencies:
      '@types/react': '*'
      react: ^16.8 || ^17.0 || ^18.0 || ^19.0 || ^19.0.0-rc
    peerDependenciesMeta:
      '@types/react':
        optional: true

  '@radix-ui/react-label@2.1.8':
    resolution: {integrity: sha512-FmXs37I6hSBVDlO4y764TNz1rLgKwjJMQ0EGte6F3Cb3f4bIuHB/iLa/8I9VKkmOy+gNHq8rql3j686ACVV21A==}
    peerDependencies:
      '@types/react': '*'
      '@types/react-dom': '*'
      react: ^16.8 || ^17.0 || ^18.0 || ^19.0 || ^19.0.0-rc
      react-dom: ^16.8 || ^17.0 || ^18.0 || ^19.0 || ^19.0.0-rc
    peerDependenciesMeta:
      '@types/react':
        optional: true
      '@types/react-dom':
        optional: true

  '@radix-ui/react-menu@2.1.16':
    resolution: {integrity: sha512-72F2T+PLlphrqLcAotYPp0uJMr5SjP5SL01wfEspJbru5Zs5vQaSHb4VB3ZMJPimgHHCHG7gMOeOB9H3Hdmtxg==}
    peerDependencies:
      '@types/react': '*'
      '@types/react-dom': '*'
      react: ^16.8 || ^17.0 || ^18.0 || ^19.0 || ^19.0.0-rc
      react-dom: ^16.8 || ^17.0 || ^18.0 || ^19.0 || ^19.0.0-rc
    peerDependenciesMeta:
      '@types/react':
        optional: true
      '@types/react-dom':
        optional: true

  '@radix-ui/react-popover@1.1.15':
    resolution: {integrity: sha512-kr0X2+6Yy/vJzLYJUPCZEc8SfQcf+1COFoAqauJm74umQhta9M7lNJHP7QQS3vkvcGLQUbWpMzwrXYwrYztHKA==}
    peerDependencies:
      '@types/react': '*'
      '@types/react-dom': '*'
      react: ^16.8 || ^17.0 || ^18.0 || ^19.0 || ^19.0.0-rc
      react-dom: ^16.8 || ^17.0 || ^18.0 || ^19.0 || ^19.0.0-rc
    peerDependenciesMeta:
      '@types/react':
        optional: true
      '@types/react-dom':
        optional: true

  '@radix-ui/react-popper@1.2.8':
    resolution: {integrity: sha512-0NJQ4LFFUuWkE7Oxf0htBKS6zLkkjBH+hM1uk7Ng705ReR8m/uelduy1DBo0PyBXPKVnBA6YBlU94MBGXrSBCw==}
    peerDependencies:
      '@types/react': '*'
      '@types/react-dom': '*'
      react: ^16.8 || ^17.0 || ^18.0 || ^19.0 || ^19.0.0-rc
      react-dom: ^16.8 || ^17.0 || ^18.0 || ^19.0 || ^19.0.0-rc
    peerDependenciesMeta:
      '@types/react':
        optional: true
      '@types/react-dom':
        optional: true

  '@radix-ui/react-portal@1.1.9':
    resolution: {integrity: sha512-bpIxvq03if6UNwXZ+HTK71JLh4APvnXntDc6XOX8UVq4XQOVl7lwok0AvIl+b8zgCw3fSaVTZMpAPPagXbKmHQ==}
    peerDependencies:
      '@types/react': '*'
      '@types/react-dom': '*'
      react: ^16.8 || ^17.0 || ^18.0 || ^19.0 || ^19.0.0-rc
      react-dom: ^16.8 || ^17.0 || ^18.0 || ^19.0 || ^19.0.0-rc
    peerDependenciesMeta:
      '@types/react':
        optional: true
      '@types/react-dom':
        optional: true

  '@radix-ui/react-presence@1.1.5':
    resolution: {integrity: sha512-/jfEwNDdQVBCNvjkGit4h6pMOzq8bHkopq458dPt2lMjx+eBQUohZNG9A7DtO/O5ukSbxuaNGXMjHicgwy6rQQ==}
    peerDependencies:
      '@types/react': '*'
      '@types/react-dom': '*'
      react: ^16.8 || ^17.0 || ^18.0 || ^19.0 || ^19.0.0-rc
      react-dom: ^16.8 || ^17.0 || ^18.0 || ^19.0 || ^19.0.0-rc
    peerDependenciesMeta:
      '@types/react':
        optional: true
      '@types/react-dom':
        optional: true

  '@radix-ui/react-primitive@2.1.3':
    resolution: {integrity: sha512-m9gTwRkhy2lvCPe6QJp4d3G1TYEUHn/FzJUtq9MjH46an1wJU+GdoGC5VLof8RX8Ft/DlpshApkhswDLZzHIcQ==}
    peerDependencies:
      '@types/react': '*'
      '@types/react-dom': '*'
      react: ^16.8 || ^17.0 || ^18.0 || ^19.0 || ^19.0.0-rc
      react-dom: ^16.8 || ^17.0 || ^18.0 || ^19.0 || ^19.0.0-rc
    peerDependenciesMeta:
      '@types/react':
        optional: true
      '@types/react-dom':
        optional: true

  '@radix-ui/react-primitive@2.1.4':
    resolution: {integrity: sha512-9hQc4+GNVtJAIEPEqlYqW5RiYdrr8ea5XQ0ZOnD6fgru+83kqT15mq2OCcbe8KnjRZl5vF3ks69AKz3kh1jrhg==}
    peerDependencies:
      '@types/react': '*'
      '@types/react-dom': '*'
      react: ^16.8 || ^17.0 || ^18.0 || ^19.0 || ^19.0.0-rc
      react-dom: ^16.8 || ^17.0 || ^18.0 || ^19.0 || ^19.0.0-rc
    peerDependenciesMeta:
      '@types/react':
        optional: true
      '@types/react-dom':
        optional: true

  '@radix-ui/react-roving-focus@1.1.11':
    resolution: {integrity: sha512-7A6S9jSgm/S+7MdtNDSb+IU859vQqJ/QAtcYQcfFC6W8RS4IxIZDldLR0xqCFZ6DCyrQLjLPsxtTNch5jVA4lA==}
    peerDependencies:
      '@types/react': '*'
      '@types/react-dom': '*'
      react: ^16.8 || ^17.0 || ^18.0 || ^19.0 || ^19.0.0-rc
      react-dom: ^16.8 || ^17.0 || ^18.0 || ^19.0 || ^19.0.0-rc
    peerDependenciesMeta:
      '@types/react':
        optional: true
      '@types/react-dom':
        optional: true

  '@radix-ui/react-scroll-area@1.2.10':
    resolution: {integrity: sha512-tAXIa1g3sM5CGpVT0uIbUx/U3Gs5N8T52IICuCtObaos1S8fzsrPXG5WObkQN3S6NVl6wKgPhAIiBGbWnvc97A==}
    peerDependencies:
      '@types/react': '*'
      '@types/react-dom': '*'
      react: ^16.8 || ^17.0 || ^18.0 || ^19.0 || ^19.0.0-rc
      react-dom: ^16.8 || ^17.0 || ^18.0 || ^19.0 || ^19.0.0-rc
    peerDependenciesMeta:
      '@types/react':
        optional: true
      '@types/react-dom':
        optional: true

  '@radix-ui/react-select@2.2.6':
    resolution: {integrity: sha512-I30RydO+bnn2PQztvo25tswPH+wFBjehVGtmagkU78yMdwTwVf12wnAOF+AeP8S2N8xD+5UPbGhkUfPyvT+mwQ==}
    peerDependencies:
      '@types/react': '*'
      '@types/react-dom': '*'
      react: ^16.8 || ^17.0 || ^18.0 || ^19.0 || ^19.0.0-rc
      react-dom: ^16.8 || ^17.0 || ^18.0 || ^19.0 || ^19.0.0-rc
    peerDependenciesMeta:
      '@types/react':
        optional: true
      '@types/react-dom':
        optional: true

  '@radix-ui/react-separator@1.1.8':
    resolution: {integrity: sha512-sDvqVY4itsKwwSMEe0jtKgfTh+72Sy3gPmQpjqcQneqQ4PFmr/1I0YA+2/puilhggCe2gJcx5EBAYFkWkdpa5g==}
    peerDependencies:
      '@types/react': '*'
      '@types/react-dom': '*'
      react: ^16.8 || ^17.0 || ^18.0 || ^19.0 || ^19.0.0-rc
      react-dom: ^16.8 || ^17.0 || ^18.0 || ^19.0 || ^19.0.0-rc
    peerDependenciesMeta:
      '@types/react':
        optional: true
      '@types/react-dom':
        optional: true

  '@radix-ui/react-slot@1.2.3':
    resolution: {integrity: sha512-aeNmHnBxbi2St0au6VBVC7JXFlhLlOnvIIlePNniyUNAClzmtAUEY8/pBiK3iHjufOlwA+c20/8jngo7xcrg8A==}
    peerDependencies:
      '@types/react': '*'
      react: ^16.8 || ^17.0 || ^18.0 || ^19.0 || ^19.0.0-rc
    peerDependenciesMeta:
      '@types/react':
        optional: true

  '@radix-ui/react-slot@1.2.4':
    resolution: {integrity: sha512-Jl+bCv8HxKnlTLVrcDE8zTMJ09R9/ukw4qBs/oZClOfoQk/cOTbDn+NceXfV7j09YPVQUryJPHurafcSg6EVKA==}
    peerDependencies:
      '@types/react': '*'
      react: ^16.8 || ^17.0 || ^18.0 || ^19.0 || ^19.0.0-rc
    peerDependenciesMeta:
      '@types/react':
        optional: true

  '@radix-ui/react-switch@1.2.6':
    resolution: {integrity: sha512-bByzr1+ep1zk4VubeEVViV592vu2lHE2BZY5OnzehZqOOgogN80+mNtCqPkhn2gklJqOpxWgPoYTSnhBCqpOXQ==}
    peerDependencies:
      '@types/react': '*'
      '@types/react-dom': '*'
      react: ^16.8 || ^17.0 || ^18.0 || ^19.0 || ^19.0.0-rc
      react-dom: ^16.8 || ^17.0 || ^18.0 || ^19.0 || ^19.0.0-rc
    peerDependenciesMeta:
      '@types/react':
        optional: true
      '@types/react-dom':
        optional: true

  '@radix-ui/react-tabs@1.1.13':
    resolution: {integrity: sha512-7xdcatg7/U+7+Udyoj2zodtI9H/IIopqo+YOIcZOq1nJwXWBZ9p8xiu5llXlekDbZkca79a/fozEYQXIA4sW6A==}
    peerDependencies:
      '@types/react': '*'
      '@types/react-dom': '*'
      react: ^16.8 || ^17.0 || ^18.0 || ^19.0 || ^19.0.0-rc
      react-dom: ^16.8 || ^17.0 || ^18.0 || ^19.0 || ^19.0.0-rc
    peerDependenciesMeta:
      '@types/react':
        optional: true
      '@types/react-dom':
        optional: true

  '@radix-ui/react-tooltip@1.2.8':
    resolution: {integrity: sha512-tY7sVt1yL9ozIxvmbtN5qtmH2krXcBCfjEiCgKGLqunJHvgvZG2Pcl2oQ3kbcZARb1BGEHdkLzcYGO8ynVlieg==}
    peerDependencies:
      '@types/react': '*'
      '@types/react-dom': '*'
      react: ^16.8 || ^17.0 || ^18.0 || ^19.0 || ^19.0.0-rc
      react-dom: ^16.8 || ^17.0 || ^18.0 || ^19.0 || ^19.0.0-rc
    peerDependenciesMeta:
      '@types/react':
        optional: true
      '@types/react-dom':
        optional: true

  '@radix-ui/react-use-callback-ref@1.1.1':
    resolution: {integrity: sha512-FkBMwD+qbGQeMu1cOHnuGB6x4yzPjho8ap5WtbEJ26umhgqVXbhekKUQO+hZEL1vU92a3wHwdp0HAcqAUF5iDg==}
    peerDependencies:
      '@types/react': '*'
      react: ^16.8 || ^17.0 || ^18.0 || ^19.0 || ^19.0.0-rc
    peerDependenciesMeta:
      '@types/react':
        optional: true

  '@radix-ui/react-use-controllable-state@1.2.2':
    resolution: {integrity: sha512-BjasUjixPFdS+NKkypcyyN5Pmg83Olst0+c6vGov0diwTEo6mgdqVR6hxcEgFuh4QrAs7Rc+9KuGJ9TVCj0Zzg==}
    peerDependencies:
      '@types/react': '*'
      react: ^16.8 || ^17.0 || ^18.0 || ^19.0 || ^19.0.0-rc
    peerDependenciesMeta:
      '@types/react':
        optional: true

  '@radix-ui/react-use-effect-event@0.0.2':
    resolution: {integrity: sha512-Qp8WbZOBe+blgpuUT+lw2xheLP8q0oatc9UpmiemEICxGvFLYmHm9QowVZGHtJlGbS6A6yJ3iViad/2cVjnOiA==}
    peerDependencies:
      '@types/react': '*'
      react: ^16.8 || ^17.0 || ^18.0 || ^19.0 || ^19.0.0-rc
    peerDependenciesMeta:
      '@types/react':
        optional: true

  '@radix-ui/react-use-escape-keydown@1.1.1':
    resolution: {integrity: sha512-Il0+boE7w/XebUHyBjroE+DbByORGR9KKmITzbR7MyQ4akpORYP/ZmbhAr0DG7RmmBqoOnZdy2QlvajJ2QA59g==}
    peerDependencies:
      '@types/react': '*'
      react: ^16.8 || ^17.0 || ^18.0 || ^19.0 || ^19.0.0-rc
    peerDependenciesMeta:
      '@types/react':
        optional: true

  '@radix-ui/react-use-layout-effect@1.1.1':
    resolution: {integrity: sha512-RbJRS4UWQFkzHTTwVymMTUv8EqYhOp8dOOviLj2ugtTiXRaRQS7GLGxZTLL1jWhMeoSCf5zmcZkqTl9IiYfXcQ==}
    peerDependencies:
      '@types/react': '*'
      react: ^16.8 || ^17.0 || ^18.0 || ^19.0 || ^19.0.0-rc
    peerDependenciesMeta:
      '@types/react':
        optional: true

  '@radix-ui/react-use-previous@1.1.1':
    resolution: {integrity: sha512-2dHfToCj/pzca2Ck724OZ5L0EVrr3eHRNsG/b3xQJLA2hZpVCS99bLAX+hm1IHXDEnzU6by5z/5MIY794/a8NQ==}
    peerDependencies:
      '@types/react': '*'
      react: ^16.8 || ^17.0 || ^18.0 || ^19.0 || ^19.0.0-rc
    peerDependenciesMeta:
      '@types/react':
        optional: true

  '@radix-ui/react-use-rect@1.1.1':
    resolution: {integrity: sha512-QTYuDesS0VtuHNNvMh+CjlKJ4LJickCMUAqjlE3+j8w+RlRpwyX3apEQKGFzbZGdo7XNG1tXa+bQqIE7HIXT2w==}
    peerDependencies:
      '@types/react': '*'
      react: ^16.8 || ^17.0 || ^18.0 || ^19.0 || ^19.0.0-rc
    peerDependenciesMeta:
      '@types/react':
        optional: true

  '@radix-ui/react-use-size@1.1.1':
    resolution: {integrity: sha512-ewrXRDTAqAXlkl6t/fkXWNAhFX9I+CkKlw6zjEwk86RSPKwZr3xpBRso655aqYafwtnbpHLj6toFzmd6xdVptQ==}
    peerDependencies:
      '@types/react': '*'
      react: ^16.8 || ^17.0 || ^18.0 || ^19.0 || ^19.0.0-rc
    peerDependenciesMeta:
      '@types/react':
        optional: true

  '@radix-ui/react-visually-hidden@1.2.3':
    resolution: {integrity: sha512-pzJq12tEaaIhqjbzpCuv/OypJY/BPavOofm+dbab+MHLajy277+1lLm6JFcGgF5eskJ6mquGirhXY2GD/8u8Ug==}
    peerDependencies:
      '@types/react': '*'
      '@types/react-dom': '*'
      react: ^16.8 || ^17.0 || ^18.0 || ^19.0 || ^19.0.0-rc
      react-dom: ^16.8 || ^17.0 || ^18.0 || ^19.0 || ^19.0.0-rc
    peerDependenciesMeta:
      '@types/react':
        optional: true
      '@types/react-dom':
        optional: true

  '@radix-ui/rect@1.1.1':
    resolution: {integrity: sha512-HPwpGIzkl28mWyZqG52jiqDJ12waP11Pa1lGoiyUkIEuMLBP0oeK/C89esbXrxsky5we7dfd8U58nm0SgAWpVw==}

  '@rolldown/pluginutils@1.0.0-beta.53':
    resolution: {integrity: sha512-vENRlFU4YbrwVqNDZ7fLvy+JR1CRkyr01jhSiDpE1u6py3OMzQfztQU2jxykW3ALNxO4kSlqIDeYyD0Y9RcQeQ==}

  '@rollup/rollup-android-arm-eabi@4.50.0':
    resolution: {integrity: sha512-lVgpeQyy4fWN5QYebtW4buT/4kn4p4IJ+kDNB4uYNT5b8c8DLJDg6titg20NIg7E8RWwdWZORW6vUFfrLyG3KQ==}
    cpu: [arm]
    os: [android]

  '@rollup/rollup-android-arm64@4.50.0':
    resolution: {integrity: sha512-2O73dR4Dc9bp+wSYhviP6sDziurB5/HCym7xILKifWdE9UsOe2FtNcM+I4xZjKrfLJnq5UR8k9riB87gauiQtw==}
    cpu: [arm64]
    os: [android]

  '@rollup/rollup-darwin-arm64@4.50.0':
    resolution: {integrity: sha512-vwSXQN8T4sKf1RHr1F0s98Pf8UPz7pS6P3LG9NSmuw0TVh7EmaE+5Ny7hJOZ0M2yuTctEsHHRTMi2wuHkdS6Hg==}
    cpu: [arm64]
    os: [darwin]

  '@rollup/rollup-darwin-x64@4.50.0':
    resolution: {integrity: sha512-cQp/WG8HE7BCGyFVuzUg0FNmupxC+EPZEwWu2FCGGw5WDT1o2/YlENbm5e9SMvfDFR6FRhVCBePLqj0o8MN7Vw==}
    cpu: [x64]
    os: [darwin]

  '@rollup/rollup-freebsd-arm64@4.50.0':
    resolution: {integrity: sha512-UR1uTJFU/p801DvvBbtDD7z9mQL8J80xB0bR7DqW7UGQHRm/OaKzp4is7sQSdbt2pjjSS72eAtRh43hNduTnnQ==}
    cpu: [arm64]
    os: [freebsd]

  '@rollup/rollup-freebsd-x64@4.50.0':
    resolution: {integrity: sha512-G/DKyS6PK0dD0+VEzH/6n/hWDNPDZSMBmqsElWnCRGrYOb2jC0VSupp7UAHHQ4+QILwkxSMaYIbQ72dktp8pKA==}
    cpu: [x64]
    os: [freebsd]

  '@rollup/rollup-linux-arm-gnueabihf@4.50.0':
    resolution: {integrity: sha512-u72Mzc6jyJwKjJbZZcIYmd9bumJu7KNmHYdue43vT1rXPm2rITwmPWF0mmPzLm9/vJWxIRbao/jrQmxTO0Sm9w==}
    cpu: [arm]
    os: [linux]

  '@rollup/rollup-linux-arm-musleabihf@4.50.0':
    resolution: {integrity: sha512-S4UefYdV0tnynDJV1mdkNawp0E5Qm2MtSs330IyHgaccOFrwqsvgigUD29uT+B/70PDY1eQ3t40+xf6wIvXJyg==}
    cpu: [arm]
    os: [linux]

  '@rollup/rollup-linux-arm64-gnu@4.50.0':
    resolution: {integrity: sha512-1EhkSvUQXJsIhk4msxP5nNAUWoB4MFDHhtc4gAYvnqoHlaL9V3F37pNHabndawsfy/Tp7BPiy/aSa6XBYbaD1g==}
    cpu: [arm64]
    os: [linux]

  '@rollup/rollup-linux-arm64-musl@4.50.0':
    resolution: {integrity: sha512-EtBDIZuDtVg75xIPIK1l5vCXNNCIRM0OBPUG+tbApDuJAy9mKago6QxX+tfMzbCI6tXEhMuZuN1+CU8iDW+0UQ==}
    cpu: [arm64]
    os: [linux]

  '@rollup/rollup-linux-loongarch64-gnu@4.50.0':
    resolution: {integrity: sha512-BGYSwJdMP0hT5CCmljuSNx7+k+0upweM2M4YGfFBjnFSZMHOLYR0gEEj/dxyYJ6Zc6AiSeaBY8dWOa11GF/ppQ==}
    cpu: [loong64]
    os: [linux]

  '@rollup/rollup-linux-ppc64-gnu@4.50.0':
    resolution: {integrity: sha512-I1gSMzkVe1KzAxKAroCJL30hA4DqSi+wGc5gviD0y3IL/VkvcnAqwBf4RHXHyvH66YVHxpKO8ojrgc4SrWAnLg==}
    cpu: [ppc64]
    os: [linux]

  '@rollup/rollup-linux-riscv64-gnu@4.50.0':
    resolution: {integrity: sha512-bSbWlY3jZo7molh4tc5dKfeSxkqnf48UsLqYbUhnkdnfgZjgufLS/NTA8PcP/dnvct5CCdNkABJ56CbclMRYCA==}
    cpu: [riscv64]
    os: [linux]

  '@rollup/rollup-linux-riscv64-musl@4.50.0':
    resolution: {integrity: sha512-LSXSGumSURzEQLT2e4sFqFOv3LWZsEF8FK7AAv9zHZNDdMnUPYH3t8ZlaeYYZyTXnsob3htwTKeWtBIkPV27iQ==}
    cpu: [riscv64]
    os: [linux]

  '@rollup/rollup-linux-s390x-gnu@4.50.0':
    resolution: {integrity: sha512-CxRKyakfDrsLXiCyucVfVWVoaPA4oFSpPpDwlMcDFQvrv3XY6KEzMtMZrA+e/goC8xxp2WSOxHQubP8fPmmjOQ==}
    cpu: [s390x]
    os: [linux]

  '@rollup/rollup-linux-x64-gnu@4.50.0':
    resolution: {integrity: sha512-8PrJJA7/VU8ToHVEPu14FzuSAqVKyo5gg/J8xUerMbyNkWkO9j2ExBho/68RnJsMGNJq4zH114iAttgm7BZVkA==}
    cpu: [x64]
    os: [linux]

  '@rollup/rollup-linux-x64-musl@4.50.0':
    resolution: {integrity: sha512-SkE6YQp+CzpyOrbw7Oc4MgXFvTw2UIBElvAvLCo230pyxOLmYwRPwZ/L5lBe/VW/qT1ZgND9wJfOsdy0XptRvw==}
    cpu: [x64]
    os: [linux]

  '@rollup/rollup-openharmony-arm64@4.50.0':
    resolution: {integrity: sha512-PZkNLPfvXeIOgJWA804zjSFH7fARBBCpCXxgkGDRjjAhRLOR8o0IGS01ykh5GYfod4c2yiiREuDM8iZ+pVsT+Q==}
    cpu: [arm64]
    os: [openharmony]

  '@rollup/rollup-win32-arm64-msvc@4.50.0':
    resolution: {integrity: sha512-q7cIIdFvWQoaCbLDUyUc8YfR3Jh2xx3unO8Dn6/TTogKjfwrax9SyfmGGK6cQhKtjePI7jRfd7iRYcxYs93esg==}
    cpu: [arm64]
    os: [win32]

  '@rollup/rollup-win32-ia32-msvc@4.50.0':
    resolution: {integrity: sha512-XzNOVg/YnDOmFdDKcxxK410PrcbcqZkBmz+0FicpW5jtjKQxcW1BZJEQOF0NJa6JO7CZhett8GEtRN/wYLYJuw==}
    cpu: [ia32]
    os: [win32]

  '@rollup/rollup-win32-x64-msvc@4.50.0':
    resolution: {integrity: sha512-xMmiWRR8sp72Zqwjgtf3QbZfF1wdh8X2ABu3EaozvZcyHJeU0r+XAnXdKgs4cCAp6ORoYoCygipYP1mjmbjrsg==}
    cpu: [x64]
    os: [win32]

  '@rtsao/scc@1.1.0':
    resolution: {integrity: sha512-zt6OdqaDoOnJ1ZYsCYGt9YmWzDXl4vQdKTyJev62gFhRGKdx7mcT54V9KIjg+d2wi9EXsPvAPKe7i7WjfVWB8g==}

  '@rushstack/eslint-patch@1.11.0':
    resolution: {integrity: sha512-zxnHvoMQVqewTJr/W4pKjF0bMGiKJv1WX7bSrkl46Hg0QjESbzBROWK0Wg4RphzSOS5Jiy7eFimmM3UgMrMZbQ==}

  '@swc/helpers@0.5.15':
    resolution: {integrity: sha512-JQ5TuMi45Owi4/BIMAJBoSQoOJu12oOk/gADqlcUL9JEdHB8vyjUSsxqeNXnmXHjYKMi2WcYtezGEEhqUI/E2g==}

  '@tailwindcss/node@4.1.18':
    resolution: {integrity: sha512-DoR7U1P7iYhw16qJ49fgXUlry1t4CpXeErJHnQ44JgTSKMaZUdf17cfn5mHchfJ4KRBZRFA/Coo+MUF5+gOaCQ==}

  '@tailwindcss/oxide-android-arm64@4.1.18':
    resolution: {integrity: sha512-dJHz7+Ugr9U/diKJA0W6N/6/cjI+ZTAoxPf9Iz9BFRF2GzEX8IvXxFIi/dZBloVJX/MZGvRuFA9rqwdiIEZQ0Q==}
    engines: {node: '>= 10'}
    cpu: [arm64]
    os: [android]

  '@tailwindcss/oxide-darwin-arm64@4.1.18':
    resolution: {integrity: sha512-Gc2q4Qhs660bhjyBSKgq6BYvwDz4G+BuyJ5H1xfhmDR3D8HnHCmT/BSkvSL0vQLy/nkMLY20PQ2OoYMO15Jd0A==}
    engines: {node: '>= 10'}
    cpu: [arm64]
    os: [darwin]

  '@tailwindcss/oxide-darwin-x64@4.1.18':
    resolution: {integrity: sha512-FL5oxr2xQsFrc3X9o1fjHKBYBMD1QZNyc1Xzw/h5Qu4XnEBi3dZn96HcHm41c/euGV+GRiXFfh2hUCyKi/e+yw==}
    engines: {node: '>= 10'}
    cpu: [x64]
    os: [darwin]

  '@tailwindcss/oxide-freebsd-x64@4.1.18':
    resolution: {integrity: sha512-Fj+RHgu5bDodmV1dM9yAxlfJwkkWvLiRjbhuO2LEtwtlYlBgiAT4x/j5wQr1tC3SANAgD+0YcmWVrj8R9trVMA==}
    engines: {node: '>= 10'}
    cpu: [x64]
    os: [freebsd]

  '@tailwindcss/oxide-linux-arm-gnueabihf@4.1.18':
    resolution: {integrity: sha512-Fp+Wzk/Ws4dZn+LV2Nqx3IilnhH51YZoRaYHQsVq3RQvEl+71VGKFpkfHrLM/Li+kt5c0DJe/bHXK1eHgDmdiA==}
    engines: {node: '>= 10'}
    cpu: [arm]
    os: [linux]

  '@tailwindcss/oxide-linux-arm64-gnu@4.1.18':
    resolution: {integrity: sha512-S0n3jboLysNbh55Vrt7pk9wgpyTTPD0fdQeh7wQfMqLPM/Hrxi+dVsLsPrycQjGKEQk85Kgbx+6+QnYNiHalnw==}
    engines: {node: '>= 10'}
    cpu: [arm64]
    os: [linux]

  '@tailwindcss/oxide-linux-arm64-musl@4.1.18':
    resolution: {integrity: sha512-1px92582HkPQlaaCkdRcio71p8bc8i/ap5807tPRDK/uw953cauQBT8c5tVGkOwrHMfc2Yh6UuxaH4vtTjGvHg==}
    engines: {node: '>= 10'}
    cpu: [arm64]
    os: [linux]

  '@tailwindcss/oxide-linux-x64-gnu@4.1.18':
    resolution: {integrity: sha512-v3gyT0ivkfBLoZGF9LyHmts0Isc8jHZyVcbzio6Wpzifg/+5ZJpDiRiUhDLkcr7f/r38SWNe7ucxmGW3j3Kb/g==}
    engines: {node: '>= 10'}
    cpu: [x64]
    os: [linux]

  '@tailwindcss/oxide-linux-x64-musl@4.1.18':
    resolution: {integrity: sha512-bhJ2y2OQNlcRwwgOAGMY0xTFStt4/wyU6pvI6LSuZpRgKQwxTec0/3Scu91O8ir7qCR3AuepQKLU/kX99FouqQ==}
    engines: {node: '>= 10'}
    cpu: [x64]
    os: [linux]

  '@tailwindcss/oxide-wasm32-wasi@4.1.18':
    resolution: {integrity: sha512-LffYTvPjODiP6PT16oNeUQJzNVyJl1cjIebq/rWWBF+3eDst5JGEFSc5cWxyRCJ0Mxl+KyIkqRxk1XPEs9x8TA==}
    engines: {node: '>=14.0.0'}
    cpu: [wasm32]
    bundledDependencies:
      - '@napi-rs/wasm-runtime'
      - '@emnapi/core'
      - '@emnapi/runtime'
      - '@tybys/wasm-util'
      - '@emnapi/wasi-threads'
      - tslib

  '@tailwindcss/oxide-win32-arm64-msvc@4.1.18':
    resolution: {integrity: sha512-HjSA7mr9HmC8fu6bdsZvZ+dhjyGCLdotjVOgLA2vEqxEBZaQo9YTX4kwgEvPCpRh8o4uWc4J/wEoFzhEmjvPbA==}
    engines: {node: '>= 10'}
    cpu: [arm64]
    os: [win32]

  '@tailwindcss/oxide-win32-x64-msvc@4.1.18':
    resolution: {integrity: sha512-bJWbyYpUlqamC8dpR7pfjA0I7vdF6t5VpUGMWRkXVE3AXgIZjYUYAK7II1GNaxR8J1SSrSrppRar8G++JekE3Q==}
    engines: {node: '>= 10'}
    cpu: [x64]
    os: [win32]

  '@tailwindcss/oxide@4.1.18':
    resolution: {integrity: sha512-EgCR5tTS5bUSKQgzeMClT6iCY3ToqE1y+ZB0AKldj809QXk1Y+3jB0upOYZrn9aGIzPtUsP7sX4QQ4XtjBB95A==}
    engines: {node: '>= 10'}

  '@tailwindcss/postcss@4.1.18':
    resolution: {integrity: sha512-Ce0GFnzAOuPyfV5SxjXGn0CubwGcuDB0zcdaPuCSzAa/2vII24JTkH+I6jcbXLb1ctjZMZZI6OjDaLPJQL1S0g==}

  '@testing-library/dom@10.4.1':
    resolution: {integrity: sha512-o4PXJQidqJl82ckFaXUeoAW+XysPLauYI43Abki5hABd853iMhitooc6znOnczgbTYmEP6U6/y1ZyKAIsvMKGg==}
    engines: {node: '>=18'}

  '@testing-library/jest-dom@6.9.1':
    resolution: {integrity: sha512-zIcONa+hVtVSSep9UT3jZ5rizo2BsxgyDYU7WFD5eICBE7no3881HGeb/QkGfsJs6JTkY1aQhT7rIPC7e+0nnA==}
    engines: {node: '>=14', npm: '>=6', yarn: '>=1'}

  '@testing-library/react@16.3.0':
    resolution: {integrity: sha512-kFSyxiEDwv1WLl2fgsq6pPBbw5aWKrsY2/noi1Id0TK0UParSF62oFQFGHXIyaG4pp2tEub/Zlel+fjjZILDsw==}
    engines: {node: '>=18'}
    peerDependencies:
      '@testing-library/dom': ^10.0.0
      '@types/react': ^18.0.0 || ^19.0.0
      '@types/react-dom': ^18.0.0 || ^19.0.0
      react: ^18.0.0 || ^19.0.0
      react-dom: ^18.0.0 || ^19.0.0
    peerDependenciesMeta:
      '@types/react':
        optional: true
      '@types/react-dom':
        optional: true

  '@testing-library/user-event@14.6.1':
    resolution: {integrity: sha512-vq7fv0rnt+QTXgPxr5Hjc210p6YKq2kmdziLgnsZGgLJ9e6VAShx1pACLuRjd/AS/sr7phAR58OIIpf0LlmQNw==}
    engines: {node: '>=12', npm: '>=6'}
    peerDependencies:
      '@testing-library/dom': '>=7.21.4'

  '@tybys/wasm-util@0.9.0':
    resolution: {integrity: sha512-6+7nlbMVX/PVDCwaIQ8nTOPveOcFLSt8GcXdx8hD0bt39uWxYT88uXzqTd4fTvqta7oeUJqudepapKNt2DYJFw==}

  '@types/aria-query@5.0.4':
    resolution: {integrity: sha512-rfT93uj5s0PRL7EzccGMs3brplhcrghnDoV26NqKhCAS1hVo+WdNsPvE/yb6ilfr5hi2MEk6d5EWJTKdxg8jVw==}

  '@types/babel__core@7.20.5':
    resolution: {integrity: sha512-qoQprZvz5wQFJwMDqeseRXWv3rqMvhgpbXFfVyWhbx9X47POIA6i/+dXefEmZKoAgOaTdaIgNSMqMIU61yRyzA==}

  '@types/babel__generator@7.27.0':
    resolution: {integrity: sha512-ufFd2Xi92OAVPYsy+P4n7/U7e68fex0+Ee8gSG9KX7eo084CWiQ4sdxktvdl0bOPupXtVJPY19zk6EwWqUQ8lg==}

  '@types/babel__template@7.4.4':
    resolution: {integrity: sha512-h/NUaSyG5EyxBIp8YRxo4RMe2/qQgvyowRwVMzhYhBCONbW8PUsg4lkFMrhgZhUe5z3L3MiLDuvyJ/CaPa2A8A==}

  '@types/babel__traverse@7.28.0':
    resolution: {integrity: sha512-8PvcXf70gTDZBgt9ptxJ8elBeBjcLOAcOtoO/mPJjtji1+CdGbHgm77om1GrsPxsiE+uXIpNSK64UYaIwQXd4Q==}

  '@types/chai@5.2.2':
    resolution: {integrity: sha512-8kB30R7Hwqf40JPiKhVzodJs2Qc1ZJ5zuT3uzw5Hq/dhNCl3G3l83jfpdI1e20BP348+fV7VIL/+FxaXkqBmWg==}

  '@types/cheerio@1.0.0':
    resolution: {integrity: sha512-zAaImHWoh5RY2CLgU2mvg3bl2k3F65B0N5yphuII3ythFLPmJhL7sj1RDu6gSxcgqHlETbr/lhA2OBY+WF1fXQ==}
    deprecated: This is a stub types definition. cheerio provides its own type definitions, so you do not need this installed.

  '@types/chrome@0.1.32':
    resolution: {integrity: sha512-n5Cqlh7zyAqRLQWLXkeV5K/1BgDZdVcO/dJSTa8x+7w+sx7m73UrDmduAptg4KorMtyTW2TNnPu8RGeaDMKNGg==}

  '@types/deep-eql@4.0.2':
    resolution: {integrity: sha512-c9h9dVVMigMPc4bwTvC5dxqtqJZwQPePsWjPlpSOnojbor6pGqdk541lfA7AqFQr5pB1BRdq0juY9db81BwyFw==}

  '@types/estree@1.0.8':
    resolution: {integrity: sha512-dWHzHa2WqEXI/O1E9OjrocMTKJl2mSrEolh1Iomrv6U+JuNwaHXsXx9bLu5gG7BUWFIN0skIQJQ/L1rIex4X6w==}

  '@types/filesystem@0.0.36':
    resolution: {integrity: sha512-vPDXOZuannb9FZdxgHnqSwAG/jvdGM8Wq+6N4D/d80z+D4HWH+bItqsZaVRQykAn6WEVeEkLm2oQigyHtgb0RA==}

  '@types/filewriter@0.0.33':
    resolution: {integrity: sha512-xFU8ZXTw4gd358lb2jw25nxY9QAgqn2+bKKjKOYfNCzN4DKCFetK7sPtrlpg66Ywe3vWY9FNxprZawAh9wfJ3g==}

  '@types/har-format@1.2.16':
    resolution: {integrity: sha512-fluxdy7ryD3MV6h8pTfTYpy/xQzCFC7m89nOH9y94cNqJ1mDIDPut7MnRHI3F6qRmh/cT2fUjG1MLdCNb4hE9A==}

  '@types/json-schema@7.0.15':
    resolution: {integrity: sha512-5+fP8P8MFNC+AyZCDxrB2pkZFPGzqQWUzpSeuuVLvm8VMcorNYavBqoFcxK8bQz4Qsbn4oUEEem4wDLfcysGHA==}

  '@types/json5@0.0.29':
    resolution: {integrity: sha512-dRLjCWHYg4oaA77cxO64oO+7JwCwnIzkZPdrrC71jQmQtlhM556pwKo5bUzqvZndkVbeFLIIi+9TC40JNF5hNQ==}

  '@types/node@20.19.26':
    resolution: {integrity: sha512-0l6cjgF0XnihUpndDhk+nyD3exio3iKaYROSgvh/qSevPXax3L8p5DBRFjbvalnwatGgHEQn2R88y2fA3g4irg==}

  '@types/react-dom@19.2.3':
    resolution: {integrity: sha512-jp2L/eY6fn+KgVVQAOqYItbF0VY/YApe5Mz2F0aykSO8gx31bYCZyvSeYxCHKvzHG5eZjc+zyaS5BrBWya2+kQ==}
    peerDependencies:
      '@types/react': ^19.2.0

  '@types/react@19.2.7':
    resolution: {integrity: sha512-MWtvHrGZLFttgeEj28VXHxpmwYbor/ATPYbBfSFZEIRK0ecCFLl2Qo55z52Hss+UV9CRN7trSeq1zbgx7YDWWg==}

  '@types/trusted-types@2.0.7':
    resolution: {integrity: sha512-ScaPdn1dQczgbl0QFTeTOmVHFULt394XJgOQNoyVhZ6r2vLnMLJfBPd53SB52T/3G36VI1/g2MZaX0cwDuXsfw==}

  '@typescript-eslint/eslint-plugin@8.33.1':
    resolution: {integrity: sha512-TDCXj+YxLgtvxvFlAvpoRv9MAncDLBV2oT9Bd7YBGC/b/sEURoOYuIwLI99rjWOfY3QtDzO+mk0n4AmdFExW8A==}
    engines: {node: ^18.18.0 || ^20.9.0 || >=21.1.0}
    peerDependencies:
      '@typescript-eslint/parser': ^8.33.1
      eslint: ^8.57.0 || ^9.0.0
      typescript: '>=4.8.4 <5.9.0'

  '@typescript-eslint/parser@8.33.1':
    resolution: {integrity: sha512-qwxv6dq682yVvgKKp2qWwLgRbscDAYktPptK4JPojCwwi3R9cwrvIxS4lvBpzmcqzR4bdn54Z0IG1uHFskW4dA==}
    engines: {node: ^18.18.0 || ^20.9.0 || >=21.1.0}
    peerDependencies:
      eslint: ^8.57.0 || ^9.0.0
      typescript: '>=4.8.4 <5.9.0'

  '@typescript-eslint/project-service@8.33.1':
    resolution: {integrity: sha512-DZR0efeNklDIHHGRpMpR5gJITQpu6tLr9lDJnKdONTC7vvzOlLAG/wcfxcdxEWrbiZApcoBCzXqU/Z458Za5Iw==}
    engines: {node: ^18.18.0 || ^20.9.0 || >=21.1.0}
    peerDependencies:
      typescript: '>=4.8.4 <5.9.0'

  '@typescript-eslint/scope-manager@8.33.1':
    resolution: {integrity: sha512-dM4UBtgmzHR9bS0Rv09JST0RcHYearoEoo3pG5B6GoTR9XcyeqX87FEhPo+5kTvVfKCvfHaHrcgeJQc6mrDKrA==}
    engines: {node: ^18.18.0 || ^20.9.0 || >=21.1.0}

  '@typescript-eslint/tsconfig-utils@8.33.1':
    resolution: {integrity: sha512-STAQsGYbHCF0/e+ShUQ4EatXQ7ceh3fBCXkNU7/MZVKulrlq1usH7t2FhxvCpuCi5O5oi1vmVaAjrGeL71OK1g==}
    engines: {node: ^18.18.0 || ^20.9.0 || >=21.1.0}
    peerDependencies:
      typescript: '>=4.8.4 <5.9.0'

  '@typescript-eslint/type-utils@8.33.1':
    resolution: {integrity: sha512-1cG37d9xOkhlykom55WVwG2QRNC7YXlxMaMzqw2uPeJixBFfKWZgaP/hjAObqMN/u3fr5BrTwTnc31/L9jQ2ww==}
    engines: {node: ^18.18.0 || ^20.9.0 || >=21.1.0}
    peerDependencies:
      eslint: ^8.57.0 || ^9.0.0
      typescript: '>=4.8.4 <5.9.0'

  '@typescript-eslint/types@8.33.1':
    resolution: {integrity: sha512-xid1WfizGhy/TKMTwhtVOgalHwPtV8T32MS9MaH50Cwvz6x6YqRIPdD2WvW0XaqOzTV9p5xdLY0h/ZusU5Lokg==}
    engines: {node: ^18.18.0 || ^20.9.0 || >=21.1.0}

  '@typescript-eslint/typescript-estree@8.33.1':
    resolution: {integrity: sha512-+s9LYcT8LWjdYWu7IWs7FvUxpQ/DGkdjZeE/GGulHvv8rvYwQvVaUZ6DE+j5x/prADUgSbbCWZ2nPI3usuVeOA==}
    engines: {node: ^18.18.0 || ^20.9.0 || >=21.1.0}
    peerDependencies:
      typescript: '>=4.8.4 <5.9.0'

  '@typescript-eslint/utils@8.33.1':
    resolution: {integrity: sha512-52HaBiEQUaRYqAXpfzWSR2U3gxk92Kw006+xZpElaPMg3C4PgM+A5LqwoQI1f9E5aZ/qlxAZxzm42WX+vn92SQ==}
    engines: {node: ^18.18.0 || ^20.9.0 || >=21.1.0}
    peerDependencies:
      eslint: ^8.57.0 || ^9.0.0
      typescript: '>=4.8.4 <5.9.0'

  '@typescript-eslint/visitor-keys@8.33.1':
    resolution: {integrity: sha512-3i8NrFcZeeDHJ+7ZUuDkGT+UHq+XoFGsymNK2jZCOHcfEzRQ0BdpRtdpSx/Iyf3MHLWIcLS0COuOPibKQboIiQ==}
    engines: {node: ^18.18.0 || ^20.9.0 || >=21.1.0}

  '@unrs/resolver-binding-darwin-arm64@1.7.11':
    resolution: {integrity: sha512-i3/wlWjQJXMh1uiGtiv7k1EYvrrS3L1hdwmWJJiz1D8jWy726YFYPIxQWbEIVPVAgrfRR0XNlLrTQwq17cuCGw==}
    cpu: [arm64]
    os: [darwin]

  '@unrs/resolver-binding-darwin-x64@1.7.11':
    resolution: {integrity: sha512-8XXyFvc6w6kmMmi6VYchZhjd5CDcp+Lv6Cn1YmUme0ypsZ/0Kzd+9ESrWtDrWibKPTgSteDTxp75cvBOY64FQQ==}
    cpu: [x64]
    os: [darwin]

  '@unrs/resolver-binding-freebsd-x64@1.7.11':
    resolution: {integrity: sha512-0qJBYzP8Qk24CZ05RSWDQUjdiQUeIJGfqMMzbtXgCKl/a5xa6thfC0MQkGIr55LCLd6YmMyO640ifYUa53lybQ==}
    cpu: [x64]
    os: [freebsd]

  '@unrs/resolver-binding-linux-arm-gnueabihf@1.7.11':
    resolution: {integrity: sha512-1sGwpgvx+WZf0GFT6vkkOm6UJ+mlsVnjw+Yv9esK71idWeRAG3bbpkf3AoY8KIqKqmnzJExi0uKxXpakQ5Pcbg==}
    cpu: [arm]
    os: [linux]

  '@unrs/resolver-binding-linux-arm-musleabihf@1.7.11':
    resolution: {integrity: sha512-D/1F/2lTe+XAl3ohkYj51NjniVly8sIqkA/n1aOND3ZMO418nl2JNU95iVa1/RtpzaKcWEsNTtHRogykrUflJg==}
    cpu: [arm]
    os: [linux]

  '@unrs/resolver-binding-linux-arm64-gnu@1.7.11':
    resolution: {integrity: sha512-7vFWHLCCNFLEQlmwKQfVy066ohLLArZl+AV/AdmrD1/pD1FlmqM+FKbtnONnIwbHtgetFUCV/SRi1q4D49aTlw==}
    cpu: [arm64]
    os: [linux]

  '@unrs/resolver-binding-linux-arm64-musl@1.7.11':
    resolution: {integrity: sha512-tYkGIx8hjWPh4zcn17jLEHU8YMmdP2obRTGkdaB3BguGHh31VCS3ywqC4QjTODjmhhNyZYkj/1Dz/+0kKvg9YA==}
    cpu: [arm64]
    os: [linux]

  '@unrs/resolver-binding-linux-ppc64-gnu@1.7.11':
    resolution: {integrity: sha512-6F328QIUev29vcZeRX6v6oqKxfUoGwIIAhWGD8wSysnBYFY0nivp25jdWmAb1GildbCCaQvOKEhCok7YfWkj4Q==}
    cpu: [ppc64]
    os: [linux]

  '@unrs/resolver-binding-linux-riscv64-gnu@1.7.11':
    resolution: {integrity: sha512-NqhWmiGJGdzbZbeucPZIG9Iav4lyYLCarEnxAceguMx9qlpeEF7ENqYKOwB8Zqk7/CeuYMEcLYMaW2li6HyDzQ==}
    cpu: [riscv64]
    os: [linux]

  '@unrs/resolver-binding-linux-riscv64-musl@1.7.11':
    resolution: {integrity: sha512-J2RPIFKMdTrLtBdfR1cUMKl8Gcy05nlQ+bEs/6al7EdWLk9cs3tnDREHZ7mV9uGbeghpjo4i8neNZNx3PYUY9w==}
    cpu: [riscv64]
    os: [linux]

  '@unrs/resolver-binding-linux-s390x-gnu@1.7.11':
    resolution: {integrity: sha512-bDpGRerHvvHdhun7MmFUNDpMiYcJSqWckwAVVRTJf8F+RyqYJOp/mx04PDc7DhpNPeWdnTMu91oZRMV+gGaVcQ==}
    cpu: [s390x]
    os: [linux]

  '@unrs/resolver-binding-linux-x64-gnu@1.7.11':
    resolution: {integrity: sha512-G9U7bVmylzRLma3cK39RBm3guoD1HOvY4o0NS4JNm37AD0lS7/xyMt7kn0JejYyc0Im8J+rH69/dXGM9DAJcSQ==}
    cpu: [x64]
    os: [linux]

  '@unrs/resolver-binding-linux-x64-musl@1.7.11':
    resolution: {integrity: sha512-7qL20SBKomekSunm7M9Fe5L93bFbn+FbHiGJbfTlp0RKhPVoJDP73vOxf1QrmJHyDPECsGWPFnKa/f8fO2FsHw==}
    cpu: [x64]
    os: [linux]

  '@unrs/resolver-binding-wasm32-wasi@1.7.11':
    resolution: {integrity: sha512-jisvIva8MidjI+B1lFRZZMfCPaCISePgTyR60wNT1MeQvIh5Ksa0G3gvI+Iqyj3jqYbvOHByenpa5eDGcSdoSg==}
    engines: {node: '>=14.0.0'}
    cpu: [wasm32]

  '@unrs/resolver-binding-win32-arm64-msvc@1.7.11':
    resolution: {integrity: sha512-G+H5nQZ8sRZ8ebMY6mRGBBvTEzMYEcgVauLsNHpvTUavZoCCRVP1zWkCZgOju2dW3O22+8seTHniTdl1/uLz3g==}
    cpu: [arm64]
    os: [win32]

  '@unrs/resolver-binding-win32-ia32-msvc@1.7.11':
    resolution: {integrity: sha512-Hfy46DBfFzyv0wgR0MMOwFFib2W2+Btc8oE5h4XlPhpelnSyA6nFxkVIyTgIXYGTdFaLoZFNn62fmqx3rjEg3A==}
    cpu: [ia32]
    os: [win32]

  '@unrs/resolver-binding-win32-x64-msvc@1.7.11':
    resolution: {integrity: sha512-7L8NdsQlCJ8T106Gbz/AjzM4QKWVsoQbKpB9bMBGcIZswUuAnJMHpvbqGW3RBqLHCIwX4XZ5fxSBHEFcK2h9wA==}
    cpu: [x64]
    os: [win32]

  '@upstash/redis@1.35.3':
    resolution: {integrity: sha512-hSjv66NOuahW3MisRGlSgoszU2uONAY2l5Qo3Sae8OT3/Tng9K+2/cBRuyPBX8egwEGcNNCF9+r0V6grNnhL+w==}

  '@vercel/kv@3.0.0':
    resolution: {integrity: sha512-pKT8fRnfyYk2MgvyB6fn6ipJPCdfZwiKDdw7vB+HL50rjboEBHDVBEcnwfkEpVSp2AjNtoaOUH7zG+bVC/rvSg==}
    engines: {node: '>=14.6'}

  '@vitejs/plugin-react@5.1.2':
    resolution: {integrity: sha512-EcA07pHJouywpzsoTUqNh5NwGayl2PPVEJKUSinGGSxFGYn+shYbqMGBg6FXDqgXum9Ou/ecb+411ssw8HImJQ==}
    engines: {node: ^20.19.0 || >=22.12.0}
    peerDependencies:
      vite: ^4.2.0 || ^5.0.0 || ^6.0.0 || ^7.0.0

  '@vitest/coverage-v8@3.2.4':
    resolution: {integrity: sha512-EyF9SXU6kS5Ku/U82E259WSnvg6c8KTjppUncuNdm5QHpe17mwREHnjDzozC8x9MZ0xfBUFSaLkRv4TMA75ALQ==}
    peerDependencies:
      '@vitest/browser': 3.2.4
      vitest: 3.2.4
    peerDependenciesMeta:
      '@vitest/browser':
        optional: true

  '@vitest/expect@3.2.4':
    resolution: {integrity: sha512-Io0yyORnB6sikFlt8QW5K7slY4OjqNX9jmJQ02QDda8lyM6B5oNgVWoSoKPac8/kgnCUzuHQKrSLtu/uOqqrig==}

  '@vitest/mocker@3.2.4':
    resolution: {integrity: sha512-46ryTE9RZO/rfDd7pEqFl7etuyzekzEhUbTW3BvmeO/BcCMEgq59BKhek3dXDWgAj4oMK6OZi+vRr1wPW6qjEQ==}
    peerDependencies:
      msw: ^2.4.9
      vite: ^5.0.0 || ^6.0.0 || ^7.0.0-0
    peerDependenciesMeta:
      msw:
        optional: true
      vite:
        optional: true

  '@vitest/pretty-format@3.2.4':
    resolution: {integrity: sha512-IVNZik8IVRJRTr9fxlitMKeJeXFFFN0JaB9PHPGQ8NKQbGpfjlTx9zO4RefN8gp7eqjNy8nyK3NZmBzOPeIxtA==}

  '@vitest/runner@3.2.4':
    resolution: {integrity: sha512-oukfKT9Mk41LreEW09vt45f8wx7DordoWUZMYdY/cyAk7w5TWkTRCNZYF7sX7n2wB7jyGAl74OxgwhPgKaqDMQ==}

  '@vitest/snapshot@3.2.4':
    resolution: {integrity: sha512-dEYtS7qQP2CjU27QBC5oUOxLE/v5eLkGqPE0ZKEIDGMs4vKWe7IjgLOeauHsR0D5YuuycGRO5oSRXnwnmA78fQ==}

  '@vitest/spy@3.2.4':
    resolution: {integrity: sha512-vAfasCOe6AIK70iP5UD11Ac4siNUNJ9i/9PZ3NKx07sG6sUxeag1LWdNrMWeKKYBLlzuK+Gn65Yd5nyL6ds+nw==}

  '@vitest/utils@3.2.4':
    resolution: {integrity: sha512-fB2V0JFrQSMsCo9HiSq3Ezpdv4iYaXRG1Sx8edX3MwxfyNn83mKiGzOcH+Fkxt4MHxr3y42fQi1oeAInqgX2QA==}

  acorn-jsx@5.3.2:
    resolution: {integrity: sha512-rq9s+JNhf0IChjtDXxllJ7g41oZk5SlXtp0LHwyA5cejwn7vKmKp4pPri6YEePv2PU65sAsegbXtIinmDFDXgQ==}
    peerDependencies:
      acorn: ^6.0.0 || ^7.0.0 || ^8.0.0

  acorn@8.14.1:
    resolution: {integrity: sha512-OvQ/2pUDKmgfCg++xsTX1wGxfTaszcHVcTctW4UJB4hibJx2HXxxO5UmVgyjMa+ZDsiaf5wWLXYpRWMmBI0QHg==}
    engines: {node: '>=0.4.0'}
    hasBin: true

  acorn@8.15.0:
    resolution: {integrity: sha512-NZyJarBfL7nWwIq+FDL6Zp/yHEhePMNnnJ0y3qfieCrmNvYct8uvtiV41UvlSe6apAfk0fY1FbWx+NwfmpvtTg==}
    engines: {node: '>=0.4.0'}
    hasBin: true

  agent-base@7.1.4:
    resolution: {integrity: sha512-MnA+YT8fwfJPgBx3m60MNqakm30XOkyIoH1y6huTQvC0PwZG7ki8NacLBcrPbNoo8vEZy7Jpuk7+jMO+CUovTQ==}
    engines: {node: '>= 14'}

  ajv@6.12.6:
    resolution: {integrity: sha512-j3fVLgvTo527anyYyJOGTYJbG+vnnQYvE0m5mmkc1TK+nxAppkCLMIL0aZ4dblVCNoGShhm+kzE4ZUykBoMg4g==}

  ansi-regex@5.0.1:
    resolution: {integrity: sha512-quJQXlTSUGL2LH9SUXo8VwsY4soanhgo6LNSm84E1LBcE8s3O0wpdiRzyR9z/ZZJMlMWv37qOOb9pdJlMUEKFQ==}
    engines: {node: '>=8'}

  ansi-regex@6.2.0:
    resolution: {integrity: sha512-TKY5pyBkHyADOPYlRT9Lx6F544mPl0vS5Ew7BJ45hA08Q+t3GjbueLliBWN3sMICk6+y7HdyxSzC4bWS8baBdg==}
    engines: {node: '>=12'}

  ansi-styles@4.3.0:
    resolution: {integrity: sha512-zbB9rCJAT1rbjiVDb2hqKFHNYLxgtk8NURxZ3IZwD3F6NtxbXZQCnnSi1Lkx+IDohdPlFp222wVALIheZJQSEg==}
    engines: {node: '>=8'}

  ansi-styles@5.2.0:
    resolution: {integrity: sha512-Cxwpt2SfTzTtXcfOlzGEee8O+c+MmUgGrNiBcXnuWxuFJHe6a5Hz7qwhwe5OgaSYI0IJvkLqWX1ASG+cJOkEiA==}
    engines: {node: '>=10'}

  ansi-styles@6.2.1:
    resolution: {integrity: sha512-bN798gFfQX+viw3R7yrGWRqnrN2oRkEkUjjl4JNn4E8GxxbjtG3FbrEIIY3l8/hrwUwIeCZvi4QuOTP4MErVug==}
    engines: {node: '>=12'}

  argparse@2.0.1:
    resolution: {integrity: sha512-8+9WqebbFzpX9OR+Wa6O29asIogeRMzcGtAINdpMHHyAg10f05aSFVBbcEqGf/PXw1EjAZ+q2/bEBg3DvurK3Q==}

  aria-hidden@1.2.6:
    resolution: {integrity: sha512-ik3ZgC9dY/lYVVM++OISsaYDeg1tb0VtP5uL3ouh1koGOaUMDPpbFIei4JkFimWUFPn90sbMNMXQAIVOlnYKJA==}
    engines: {node: '>=10'}

  aria-query@5.3.0:
    resolution: {integrity: sha512-b0P0sZPKtyu8HkeRAfCq0IfURZK+SuwMjY1UXGBU27wpAiTwQAIlq56IbIO+ytk/JjS1fMR14ee5WBBfKi5J6A==}

  aria-query@5.3.2:
    resolution: {integrity: sha512-COROpnaoap1E2F000S62r6A60uHZnmlvomhfyT2DlTcrY1OrBKn2UhH7qn5wTC9zMvD0AY7csdPSNwKP+7WiQw==}
    engines: {node: '>= 0.4'}

  array-buffer-byte-length@1.0.2:
    resolution: {integrity: sha512-LHE+8BuR7RYGDKvnrmcuSq3tDcKv9OFEXQt/HpbZhY7V6h0zlUXutnAD82GiFx9rdieCMjkvtcsPqBwgUl1Iiw==}
    engines: {node: '>= 0.4'}

  array-includes@3.1.9:
    resolution: {integrity: sha512-FmeCCAenzH0KH381SPT5FZmiA/TmpndpcaShhfgEN9eCVjnFBqq3l1xrI42y8+PPLI6hypzou4GXw00WHmPBLQ==}
    engines: {node: '>= 0.4'}

  array.prototype.findlast@1.2.5:
    resolution: {integrity: sha512-CVvd6FHg1Z3POpBLxO6E6zr+rSKEQ9L6rZHAaY7lLfhKsWYUBBOuMs0e9o24oopj6H+geRCX0YJ+TJLBK2eHyQ==}
    engines: {node: '>= 0.4'}

  array.prototype.findlastindex@1.2.6:
    resolution: {integrity: sha512-F/TKATkzseUExPlfvmwQKGITM3DGTK+vkAsCZoDc5daVygbJBnjEUCbgkAvVFsgfXfX4YIqZ/27G3k3tdXrTxQ==}
    engines: {node: '>= 0.4'}

  array.prototype.flat@1.3.3:
    resolution: {integrity: sha512-rwG/ja1neyLqCuGZ5YYrznA62D4mZXg0i1cIskIUKSiqF3Cje9/wXAls9B9s1Wa2fomMsIv8czB8jZcPmxCXFg==}
    engines: {node: '>= 0.4'}

  array.prototype.flatmap@1.3.3:
    resolution: {integrity: sha512-Y7Wt51eKJSyi80hFrJCePGGNo5ktJCslFuboqJsbf57CCPcm5zztluPlc4/aD8sWsKvlwatezpV4U1efk8kpjg==}
    engines: {node: '>= 0.4'}

  array.prototype.tosorted@1.1.4:
    resolution: {integrity: sha512-p6Fx8B7b7ZhL/gmUsAy0D15WhvDccw3mnGNbZpi3pmeJdxtWsj2jEaI4Y6oo3XiHfzuSgPwKc04MYt6KgvC/wA==}
    engines: {node: '>= 0.4'}

  arraybuffer.prototype.slice@1.0.4:
    resolution: {integrity: sha512-BNoCY6SXXPQ7gF2opIP4GBE+Xw7U+pHMYKuzjgCN3GwiaIR09UUeKfheyIry77QtrCBlC0KK0q5/TER/tYh3PQ==}
    engines: {node: '>= 0.4'}

  assertion-error@2.0.1:
    resolution: {integrity: sha512-Izi8RQcffqCeNVgFigKli1ssklIbpHnCYc6AknXGYoB6grJqyeby7jv12JUQgmTAnIDnbck1uxksT4dzN3PWBA==}
    engines: {node: '>=12'}

  ast-types-flow@0.0.8:
    resolution: {integrity: sha512-OH/2E5Fg20h2aPrbe+QL8JZQFko0YZaF+j4mnQ7BGhfavO7OpSLa8a0y9sBwomHdSbkhTS8TQNayBfnW5DwbvQ==}

  ast-v8-to-istanbul@0.3.5:
    resolution: {integrity: sha512-9SdXjNheSiE8bALAQCQQuT6fgQaoxJh7IRYrRGZ8/9nv8WhJeC1aXAwN8TbaOssGOukUvyvnkgD9+Yuykvl1aA==}

  async-function@1.0.0:
    resolution: {integrity: sha512-hsU18Ae8CDTR6Kgu9DYf0EbCr/a5iGL0rytQDobUcdpYOKokk8LEjVphnXkDkgpi0wYVsqrXuP0bZxJaTqdgoA==}
    engines: {node: '>= 0.4'}

  available-typed-arrays@1.0.7:
    resolution: {integrity: sha512-wvUjBtSGN7+7SjNpq/9M2Tg350UZD3q62IFZLbRAR1bSMlCo1ZaeW+BJ+D090e4hIIZLBcTDWe4Mh4jvUDajzQ==}
    engines: {node: '>= 0.4'}

  axe-core@4.10.3:
    resolution: {integrity: sha512-Xm7bpRXnDSX2YE2YFfBk2FnF0ep6tmG7xPh8iHee8MIcrgq762Nkce856dYtJYLkuIoYZvGfTs/PbZhideTcEg==}
    engines: {node: '>=4'}

  axobject-query@4.1.0:
    resolution: {integrity: sha512-qIj0G9wZbMGNLjLmg1PT6v2mE9AH2zlnADJD/2tC6E00hgmhUOfEB6greHPAfLRSufHqROIUTkw6E+M3lH0PTQ==}
    engines: {node: '>= 0.4'}

  balanced-match@1.0.2:
    resolution: {integrity: sha512-3oSeUO0TMV67hN1AmbXsK4yaqU7tjiHlbxRDZOpH0KW9+CeX4bRAaX0Anxt0tx2MrpRpWwQaPwIlISEJhYU5Pw==}

  boolbase@1.0.0:
    resolution: {integrity: sha512-JZOSA7Mo9sNGB8+UjSgzdLtokWAky1zbztM3WRLCbZ70/3cTANmQmOdR7y2g+J0e2WXywy1yS468tY+IruqEww==}

  brace-expansion@1.1.11:
    resolution: {integrity: sha512-iCuPHDFgrHX7H2vEI/5xpz07zSHB00TpugqhmYtVmMO6518mCuRMoOYFldEBl0g187ufozdaHgWKcYFb61qGiA==}

  brace-expansion@2.0.1:
    resolution: {integrity: sha512-XnAIvQ8eM+kC6aULx6wuQiwVsnzsi9d3WxzV3FpWTGA19F621kwdbsAcFKXgKUHZWsy+mY6iL1sHTxWEFCytDA==}

  braces@3.0.3:
    resolution: {integrity: sha512-yQbXgO/OSZVD2IsiLlro+7Hf6Q18EJrKSEsdoMzKePKXct3gvD8oLcOQdIzGupr5Fj+EDe8gO/lxc1BzfMpxvA==}
    engines: {node: '>=8'}

  browserslist@4.25.4:
    resolution: {integrity: sha512-4jYpcjabC606xJ3kw2QwGEZKX0Aw7sgQdZCvIK9dhVSPh76BKo+C+btT1RRofH7B+8iNpEbgGNVWiLki5q93yg==}
    engines: {node: ^6 || ^7 || ^8 || ^9 || ^10 || ^11 || ^12 || >=13.7}
    hasBin: true

  cac@6.7.14:
    resolution: {integrity: sha512-b6Ilus+c3RrdDk+JhLKUAQfzzgLEPy6wcXqS7f/xe1EETvsDP6GORG7SFuOs6cID5YkqchW/LXZbX5bc8j7ZcQ==}
    engines: {node: '>=8'}

  call-bind-apply-helpers@1.0.2:
    resolution: {integrity: sha512-Sp1ablJ0ivDkSzjcaJdxEunN5/XvksFJ2sMBFfq6x0ryhQV/2b/KwFe21cMpmHtPOSij8K99/wSfoEuTObmuMQ==}
    engines: {node: '>= 0.4'}

  call-bind@1.0.8:
    resolution: {integrity: sha512-oKlSFMcMwpUg2ednkhQ454wfWiU/ul3CkJe/PEHcTKuiX6RpbehUiFMXu13HalGZxfUwCQzZG747YXBn1im9ww==}
    engines: {node: '>= 0.4'}

  call-bound@1.0.4:
    resolution: {integrity: sha512-+ys997U96po4Kx/ABpBCqhA9EuxJaQWDQg7295H4hBphv3IZg0boBKuwYpt4YXp6MZ5AmZQnU/tyMTlRpaSejg==}
    engines: {node: '>= 0.4'}

  callsites@3.1.0:
    resolution: {integrity: sha512-P8BjAsXvZS+VIDUI11hHCQEv74YT67YUi5JJFNWIqL235sBmjX4+qx9Muvls5ivyNENctx46xQLQ3aTuE7ssaQ==}
    engines: {node: '>=6'}

  caniuse-lite@1.0.30001739:
    resolution: {integrity: sha512-y+j60d6ulelrNSwpPyrHdl+9mJnQzHBr08xm48Qno0nSk4h3Qojh+ziv2qE6rXf4k3tadF4o1J/1tAbVm1NtnA==}

  chai@5.3.3:
    resolution: {integrity: sha512-4zNhdJD/iOjSH0A05ea+Ke6MU5mmpQcbQsSOkgdaUMJ9zTlDTD/GYlwohmIE2u0gaxHYiVHEn1Fw9mZ/ktJWgw==}
    engines: {node: '>=18'}

  chalk@4.1.2:
    resolution: {integrity: sha512-oKnbhFyRIXpUuez8iBMmyEa4nbj4IOQyuhc/wy9kY7/WVPcwIO9VA668Pu8RkO7+0G76SLROeyw9CpQ061i4mA==}
    engines: {node: '>=10'}

  chalk@5.4.1:
    resolution: {integrity: sha512-zgVZuo2WcZgfUEmsn6eO3kINexW8RAE4maiQ8QNs8CtpPCSyMiYsULR3HQYkm3w8FIA3SberyMJMSldGsW+U3w==}
    engines: {node: ^12.17.0 || ^14.13 || >=16.0.0}

  check-error@2.1.1:
    resolution: {integrity: sha512-OAlb+T7V4Op9OwdkjmguYRqncdlx5JiofwOAUkmTF+jNdHwzTaTs4sRAGpzLF3oOz5xAyDGrPgeIDFQmDOTiJw==}
    engines: {node: '>= 16'}

  cheerio-select@2.1.0:
    resolution: {integrity: sha512-9v9kG0LvzrlcungtnJtpGNxY+fzECQKhK4EGJX2vByejiMX84MFNQw4UxPJl3bFbTMw+Dfs37XaIkCwTZfLh4g==}

  cheerio@1.1.2:
    resolution: {integrity: sha512-IkxPpb5rS/d1IiLbHMgfPuS0FgiWTtFIm/Nj+2woXDLTZ7fOT2eqzgYbdMlLweqlHbsZjxEChoVK+7iph7jyQg==}
    engines: {node: '>=20.18.1'}

  class-variance-authority@0.7.1:
    resolution: {integrity: sha512-Ka+9Trutv7G8M6WT6SeiRWz792K5qEqIGEGzXKhAE6xOWAY6pPH8U+9IY3oCMv6kqTmLsv7Xh/2w2RigkePMsg==}

  client-only@0.0.1:
    resolution: {integrity: sha512-IV3Ou0jSMzZrd3pZ48nLkT9DA7Ag1pnPzaiQhpW7c3RbcqqzvzzVu+L8gfqMp/8IM2MQtSiqaCxrrcfu8I8rMA==}

  clsx@2.1.1:
    resolution: {integrity: sha512-eYm0QWBtUrBWZWG0d386OGAw16Z995PiOVo2B7bjWSbHedGl5e0ZWaq65kOGgUSNesEIDkB9ISbTg/JK9dhCZA==}
    engines: {node: '>=6'}

  cmdk@1.1.1:
    resolution: {integrity: sha512-Vsv7kFaXm+ptHDMZ7izaRsP70GgrW9NBNGswt9OZaVBLlE0SNpDq8eu/VGXyF9r7M0azK3Wy7OlYXsuyYLFzHg==}
    peerDependencies:
      react: ^18 || ^19 || ^19.0.0-rc
      react-dom: ^18 || ^19 || ^19.0.0-rc

  color-convert@2.0.1:
    resolution: {integrity: sha512-RRECPsj7iu/xb5oKYcsFHSppFNnsj/52OVTRKb4zP5onXwVF3zVmmToNcOfGC+CRDpfK/U584fMg38ZHCaElKQ==}
    engines: {node: '>=7.0.0'}

  color-name@1.1.4:
    resolution: {integrity: sha512-dOy+3AuW3a2wNbZHIuMZpTcgjGuLU/uBL/ubcZF9OXbDo8ff4O8yVp5Bf0efS8uEoYo5q4Fx7dY9OgQGXgAsQA==}

  concat-map@0.0.1:
    resolution: {integrity: sha512-/Srv4dswyQNBfohGpz9o6Yb3Gz3SrUDqBH5rTuhGR7ahtlbYKnVxw2bCFMRljaA7EXHaXZ8wsHdodFvbkhKmqg==}

  convert-source-map@2.0.0:
    resolution: {integrity: sha512-Kvp459HrV2FEJ1CAsi1Ku+MY3kasH19TFykTz2xWmMeq6bk2NU3XXvfJ+Q61m0xktWwt+1HSYf3JZsTms3aRJg==}

  cross-spawn@7.0.6:
    resolution: {integrity: sha512-uV2QOWP2nWzsy2aMp8aRibhi9dlzF5Hgh5SHaB9OiTGEyDTiJJyx0uy51QXdyWbtAHNua4XJzUKca3OzKUd3vA==}
    engines: {node: '>= 8'}

  css-select@5.2.2:
    resolution: {integrity: sha512-TizTzUddG/xYLA3NXodFM0fSbNizXjOKhqiQQwvhlspadZokn1KDy0NZFS0wuEubIYAV5/c1/lAr0TaaFXEXzw==}

  css-what@6.2.2:
    resolution: {integrity: sha512-u/O3vwbptzhMs3L1fQE82ZSLHQQfto5gyZzwteVIEyeaY5Fc7R4dapF/BvRoSYFeqfBk4m0V1Vafq5Pjv25wvA==}
    engines: {node: '>= 6'}

  css.escape@1.5.1:
    resolution: {integrity: sha512-YUifsXXuknHlUsmlgyY0PKzgPOr7/FjCePfHNt0jxm83wHZi44VDMQ7/fGNkjY3/jV1MC+1CmZbaHzugyeRtpg==}

  cssstyle@4.6.0:
    resolution: {integrity: sha512-2z+rWdzbbSZv6/rhtvzvqeZQHrBaqgogqt85sqFNbabZOuFbCVFb8kPeEtZjiKkbrm395irpNKiYeFeLiQnFPg==}
    engines: {node: '>=18'}

  csstype@3.2.3:
    resolution: {integrity: sha512-z1HGKcYy2xA8AGQfwrn0PAy+PB7X/GSj3UVJW9qKyn43xWa+gl5nXmU4qqLMRzWVLFC8KusUX8T/0kCiOYpAIQ==}

  damerau-levenshtein@1.0.8:
    resolution: {integrity: sha512-sdQSFB7+llfUcQHUQO3+B8ERRj0Oa4w9POWMI/puGtuf7gFywGmkaLCElnudfTiKZV+NvHqL0ifzdrI8Ro7ESA==}

  data-urls@5.0.0:
    resolution: {integrity: sha512-ZYP5VBHshaDAiVZxjbRVcFJpc+4xGgT0bK3vzy1HLN8jTO975HEbuYzZJcHoQEY5K1a0z8YayJkyVETa08eNTg==}
    engines: {node: '>=18'}

  data-view-buffer@1.0.2:
    resolution: {integrity: sha512-EmKO5V3OLXh1rtK2wgXRansaK1/mtVdTUEiEI0W8RkvgT05kfxaH29PliLnpLP73yYO6142Q72QNa8Wx/A5CqQ==}
    engines: {node: '>= 0.4'}

  data-view-byte-length@1.0.2:
    resolution: {integrity: sha512-tuhGbE6CfTM9+5ANGf+oQb72Ky/0+s3xKUpHvShfiz2RxMFgFPjsXuRLBVMtvMs15awe45SRb83D6wH4ew6wlQ==}
    engines: {node: '>= 0.4'}

  data-view-byte-offset@1.0.1:
    resolution: {integrity: sha512-BS8PfmtDGnrgYdOonGZQdLZslWIeCGFP9tpan0hi1Co2Zr2NKADsvGYA8XxuG/4UWgJ6Cjtv+YJnB6MM69QGlQ==}
    engines: {node: '>= 0.4'}

  debug@3.2.7:
    resolution: {integrity: sha512-CFjzYYAi4ThfiQvizrFQevTTXHtnCqWfe7x1AhgEscTz6ZbLbfoLRLPugTQyBth6f8ZERVUSyWHFD/7Wu4t1XQ==}
    peerDependencies:
      supports-color: '*'
    peerDependenciesMeta:
      supports-color:
        optional: true

  debug@4.4.1:
    resolution: {integrity: sha512-KcKCqiftBJcZr++7ykoDIEwSa3XWowTfNPo92BYxjXiyYEVrUQh2aLyhxBCwww+heortUFxEJYcRzosstTEBYQ==}
    engines: {node: '>=6.0'}
    peerDependencies:
      supports-color: '*'
    peerDependenciesMeta:
      supports-color:
        optional: true

  decimal.js@10.6.0:
    resolution: {integrity: sha512-YpgQiITW3JXGntzdUmyUR1V812Hn8T1YVXhCu+wO3OpS4eU9l4YdD3qjyiKdV6mvV29zapkMeD390UVEf2lkUg==}

  deep-eql@5.0.2:
    resolution: {integrity: sha512-h5k/5U50IJJFpzfL6nO9jaaumfjO/f2NjK/oYB2Djzm4p9L+3T9qWpZqZ2hAbLPuuYq9wrU08WQyBTL5GbPk5Q==}
    engines: {node: '>=6'}

  deep-is@0.1.4:
    resolution: {integrity: sha512-oIPzksmTg4/MriiaYGO+okXDT7ztn/w3Eptv/+gSIdMdKsJo0u4CfYNFJPy+4SKMuCqGw2wxnA+URMg3t8a/bQ==}

  define-data-property@1.1.4:
    resolution: {integrity: sha512-rBMvIzlpA8v6E+SJZoo++HAYqsLrkg7MSfIinMPFhmkorw7X+dOXVJQs+QT69zGkzMyfDnIMN2Wid1+NbL3T+A==}
    engines: {node: '>= 0.4'}

  define-properties@1.2.1:
    resolution: {integrity: sha512-8QmQKqEASLd5nx0U1B1okLElbUuuttJ/AnYmRXbbbGDWh6uS208EjD4Xqq/I9wK7u0v6O08XhTWnt5XtEbR6Dg==}
    engines: {node: '>= 0.4'}

  dequal@2.0.3:
    resolution: {integrity: sha512-0je+qPKHEMohvfRTCEo3CrPG6cAzAYgmzKyxRiYSSDkS6eGJdyVJm7WaYA5ECaAD9wLB2T4EEeymA5aFVcYXCA==}
    engines: {node: '>=6'}

  detect-libc@2.1.2:
    resolution: {integrity: sha512-Btj2BOOO83o3WyH59e8MgXsxEQVcarkUOpEYrubB0urwnN10yQ364rsiByU11nZlqWYZm05i/of7io4mzihBtQ==}
    engines: {node: '>=8'}

  detect-node-es@1.1.0:
    resolution: {integrity: sha512-ypdmJU/TbBby2Dxibuv7ZLW3Bs1QEmM7nHjEANfohJLvE0XVujisn1qPJcZxg+qDucsr+bP6fLD1rPS3AhJ7EQ==}

  doctrine@2.1.0:
    resolution: {integrity: sha512-35mSku4ZXK0vfCuHEDAwt55dg2jNajHZ1odvF+8SSr82EsZY4QmXfuWso8oEd8zRhVObSN18aM0CjSdoBX7zIw==}
    engines: {node: '>=0.10.0'}

  dom-accessibility-api@0.5.16:
    resolution: {integrity: sha512-X7BJ2yElsnOJ30pZF4uIIDfBEVgF4XEBxL9Bxhy6dnrm5hkzqmsWHGTiHqRiITNhMyFLyAiWndIJP7Z1NTteDg==}

  dom-accessibility-api@0.6.3:
    resolution: {integrity: sha512-7ZgogeTnjuHbo+ct10G9Ffp0mif17idi0IyWNVA/wcwcm7NPOD/WEHVP3n7n3MhXqxoIYm8d6MuZohYWIZ4T3w==}

  dom-serializer@2.0.0:
    resolution: {integrity: sha512-wIkAryiqt/nV5EQKqQpo3SToSOV9J0DnbJqwK7Wv/Trc92zIAYZ4FlMu+JPFW1DfGFt81ZTCGgDEabffXeLyJg==}

  domelementtype@2.3.0:
    resolution: {integrity: sha512-OLETBj6w0OsagBwdXnPdN0cnMfF9opN69co+7ZrbfPGrdpPVNBUj02spi6B1N7wChLQiPn4CSH/zJvXw56gmHw==}

  domhandler@5.0.3:
    resolution: {integrity: sha512-cgwlv/1iFQiFnU96XXgROh8xTeetsnJiDsTc7TYCLFd9+/WNkIqPTxiM/8pSd8VIrhXGTf1Ny1q1hquVqDJB5w==}
    engines: {node: '>= 4'}

  dompurify@3.2.7:
    resolution: {integrity: sha512-WhL/YuveyGXJaerVlMYGWhvQswa7myDG17P7Vu65EWC05o8vfeNbvNf4d/BOvH99+ZW+LlQsc1GDKMa1vNK6dw==}

  domutils@3.2.2:
    resolution: {integrity: sha512-6kZKyUajlDuqlHKVX1w7gyslj9MPIXzIFiz/rGu35uC1wMi+kMhQwGhl4lt9unC9Vb9INnY9Z3/ZA3+FhASLaw==}

  dunder-proto@1.0.1:
    resolution: {integrity: sha512-KIN/nDJBQRcXw0MLVhZE9iQHmG68qAVIBg9CqmUYjmQIhgij9U5MFvrqkUL5FbtyyzZuOeOt0zdeRe4UY7ct+A==}
    engines: {node: '>= 0.4'}

  eastasianwidth@0.2.0:
    resolution: {integrity: sha512-I88TYZWc9XiYHRQ4/3c5rjjfgkjhLyW2luGIheGERbNQ6OY7yTybanSpDXZa8y7VUP9YmDcYa+eyq4ca7iLqWA==}

  electron-to-chromium@1.5.211:
    resolution: {integrity: sha512-IGBvimJkotaLzFnwIVgW9/UD/AOJ2tByUmeOrtqBfACSbAw5b1G0XpvdaieKyc7ULmbwXVx+4e4Be8pOPBrYkw==}

  emoji-regex@8.0.0:
    resolution: {integrity: sha512-MSjYzcWNOA0ewAHpz0MxpYFvwg6yjy1NG3xteoqz644VCo/RPgnr1/GGt+ic3iJTzQ8Eu3TdM14SawnVUmGE6A==}

  emoji-regex@9.2.2:
    resolution: {integrity: sha512-L18DaJsXSUk2+42pv8mLs5jJT2hqFkFE4j21wOmgbUqsZ2hL72NsUU785g9RXgo3s0ZNgVl42TiHp3ZtOv/Vyg==}

  encoding-sniffer@0.2.1:
    resolution: {integrity: sha512-5gvq20T6vfpekVtqrYQsSCFZ1wEg5+wW0/QaZMWkFr6BqD3NfKs0rLCx4rrVlSWJeZb5NBJgVLswK/w2MWU+Gw==}

  enhanced-resolve@5.18.4:
    resolution: {integrity: sha512-LgQMM4WXU3QI+SYgEc2liRgznaD5ojbmY3sb8LxyguVkIg5FxdpTkvk72te2R38/TGKxH634oLxXRGY6d7AP+Q==}
    engines: {node: '>=10.13.0'}

  entities@4.5.0:
    resolution: {integrity: sha512-V0hjH4dGPh9Ao5p0MoRY6BVqtwCjhz6vI5LT8AJ55H+4g9/4vbHx1I54fS0XuclLhDHArPQCiMjDxjaL8fPxhw==}
    engines: {node: '>=0.12'}

  entities@6.0.1:
    resolution: {integrity: sha512-aN97NXWF6AWBTahfVOIrB/NShkzi5H7F9r1s9mD3cDj4Ko5f2qhhVoYMibXF7GlLveb/D2ioWay8lxI97Ven3g==}
    engines: {node: '>=0.12'}

  es-abstract@1.24.0:
    resolution: {integrity: sha512-WSzPgsdLtTcQwm4CROfS5ju2Wa1QQcVeT37jFjYzdFz1r9ahadC8B8/a4qxJxM+09F18iumCdRmlr96ZYkQvEg==}
    engines: {node: '>= 0.4'}

  es-define-property@1.0.1:
    resolution: {integrity: sha512-e3nRfgfUZ4rNGL232gUgX06QNyyez04KdjFrF+LTRoOXmrOgFKDg4BCdsjW8EnT69eqdYGmRpJwiPVYNrCaW3g==}
    engines: {node: '>= 0.4'}

  es-errors@1.3.0:
    resolution: {integrity: sha512-Zf5H2Kxt2xjTvbJvP2ZWLEICxA6j+hAmMzIlypy4xcBg1vKVnx89Wy0GbS+kf5cwCVFFzdCFh2XSCFNULS6csw==}
    engines: {node: '>= 0.4'}

  es-iterator-helpers@1.2.1:
    resolution: {integrity: sha512-uDn+FE1yrDzyC0pCo961B2IHbdM8y/ACZsKD4dG6WqrjV53BADjwa7D+1aom2rsNVfLyDgU/eigvlJGJ08OQ4w==}
    engines: {node: '>= 0.4'}

  es-module-lexer@1.7.0:
    resolution: {integrity: sha512-jEQoCwk8hyb2AZziIOLhDqpm5+2ww5uIE6lkO/6jcOCusfk6LhMHpXXfBLXTZ7Ydyt0j4VoUQv6uGNYbdW+kBA==}

  es-object-atoms@1.1.1:
    resolution: {integrity: sha512-FGgH2h8zKNim9ljj7dankFPcICIK9Cp5bm+c2gQSYePhpaG5+esrLODihIorn+Pe6FGJzWhXQotPv73jTaldXA==}
    engines: {node: '>= 0.4'}

  es-set-tostringtag@2.1.0:
    resolution: {integrity: sha512-j6vWzfrGVfyXxge+O0x5sh6cvxAog0a/4Rdd2K36zCMV5eJ+/+tOAngRO8cODMNWbVRdVlmGZQL2YS3yR8bIUA==}
    engines: {node: '>= 0.4'}

  es-shim-unscopables@1.1.0:
    resolution: {integrity: sha512-d9T8ucsEhh8Bi1woXCf+TIKDIROLG5WCkxg8geBCbvk22kzwC5G2OnXVMO6FUsvQlgUUXQ2itephWDLqDzbeCw==}
    engines: {node: '>= 0.4'}

  es-to-primitive@1.3.0:
    resolution: {integrity: sha512-w+5mJ3GuFL+NjVtJlvydShqE1eN3h3PbI7/5LAsYJP/2qtuMXjfL2LpHSRqo4b4eSF5K/DH1JXKUAHSB2UW50g==}
    engines: {node: '>= 0.4'}

  esbuild@0.25.9:
    resolution: {integrity: sha512-CRbODhYyQx3qp7ZEwzxOk4JBqmD/seJrzPa/cGjY1VtIn5E09Oi9/dB4JwctnfZ8Q8iT7rioVv5k/FNT/uf54g==}
    engines: {node: '>=18'}
    hasBin: true

  esbuild@0.27.1:
    resolution: {integrity: sha512-yY35KZckJJuVVPXpvjgxiCuVEJT67F6zDeVTv4rizyPrfGBUpZQsvmxnN+C371c2esD/hNMjj4tpBhuueLN7aA==}
    engines: {node: '>=18'}
    hasBin: true

  escalade@3.2.0:
    resolution: {integrity: sha512-WUj2qlxaQtO4g6Pq5c29GTcWGDyd8itL8zTlipgECz3JesAiiOKotd8JU6otB3PACgG6xkJUyVhboMS+bje/jA==}
    engines: {node: '>=6'}

  escape-string-regexp@4.0.0:
    resolution: {integrity: sha512-TtpcNJ3XAzx3Gq8sWRzJaVajRs0uVxA2YAkdb1jm2YkPz4G6egUFAyA3n5vtEIZefPk5Wa4UXbKuS5fKkJWdgA==}
    engines: {node: '>=10'}

  eslint-config-next@15.5.9:
    resolution: {integrity: sha512-852JYI3NkFNzW8CqsMhI0K2CDRxTObdZ2jQJj5CtpEaOkYHn13107tHpNuD/h0WRpU4FAbCdUaxQsrfBtNK9Kw==}
    peerDependencies:
      eslint: ^7.23.0 || ^8.0.0 || ^9.0.0
      typescript: '>=3.3.1'
    peerDependenciesMeta:
      typescript:
        optional: true

  eslint-import-resolver-node@0.3.9:
    resolution: {integrity: sha512-WFj2isz22JahUv+B788TlO3N6zL3nNJGU8CcZbPZvVEkBPaJdCV4vy5wyghty5ROFbCRnm132v8BScu5/1BQ8g==}

  eslint-import-resolver-typescript@3.10.1:
    resolution: {integrity: sha512-A1rHYb06zjMGAxdLSkN2fXPBwuSaQ0iO5M/hdyS0Ajj1VBaRp0sPD3dn1FhME3c/JluGFbwSxyCfqdSbtQLAHQ==}
    engines: {node: ^14.18.0 || >=16.0.0}
    peerDependencies:
      eslint: '*'
      eslint-plugin-import: '*'
      eslint-plugin-import-x: '*'
    peerDependenciesMeta:
      eslint-plugin-import:
        optional: true
      eslint-plugin-import-x:
        optional: true

  eslint-module-utils@2.12.0:
    resolution: {integrity: sha512-wALZ0HFoytlyh/1+4wuZ9FJCD/leWHQzzrxJ8+rebyReSLk7LApMyd3WJaLVoN+D5+WIdJyDK1c6JnE65V4Zyg==}
    engines: {node: '>=4'}
    peerDependencies:
      '@typescript-eslint/parser': '*'
      eslint: '*'
      eslint-import-resolver-node: '*'
      eslint-import-resolver-typescript: '*'
      eslint-import-resolver-webpack: '*'
    peerDependenciesMeta:
      '@typescript-eslint/parser':
        optional: true
      eslint:
        optional: true
      eslint-import-resolver-node:
        optional: true
      eslint-import-resolver-typescript:
        optional: true
      eslint-import-resolver-webpack:
        optional: true

  eslint-plugin-import@2.31.0:
    resolution: {integrity: sha512-ixmkI62Rbc2/w8Vfxyh1jQRTdRTF52VxwRVHl/ykPAmqG+Nb7/kNn+byLP0LxPgI7zWA16Jt82SybJInmMia3A==}
    engines: {node: '>=4'}
    peerDependencies:
      '@typescript-eslint/parser': '*'
      eslint: ^2 || ^3 || ^4 || ^5 || ^6 || ^7.2.0 || ^8 || ^9
    peerDependenciesMeta:
      '@typescript-eslint/parser':
        optional: true

  eslint-plugin-jsx-a11y@6.10.2:
    resolution: {integrity: sha512-scB3nz4WmG75pV8+3eRUQOHZlNSUhFNq37xnpgRkCCELU3XMvXAxLk1eqWWyE22Ki4Q01Fnsw9BA3cJHDPgn2Q==}
    engines: {node: '>=4.0'}
    peerDependencies:
      eslint: ^3 || ^4 || ^5 || ^6 || ^7 || ^8 || ^9

  eslint-plugin-react-hooks@5.2.0:
    resolution: {integrity: sha512-+f15FfK64YQwZdJNELETdn5ibXEUQmW1DZL6KXhNnc2heoy/sg9VJJeT7n8TlMWouzWqSWavFkIhHyIbIAEapg==}
    engines: {node: '>=10'}
    peerDependencies:
      eslint: ^3.0.0 || ^4.0.0 || ^5.0.0 || ^6.0.0 || ^7.0.0 || ^8.0.0-0 || ^9.0.0

  eslint-plugin-react@7.37.5:
    resolution: {integrity: sha512-Qteup0SqU15kdocexFNAJMvCJEfa2xUKNV4CC1xsVMrIIqEy3SQ/rqyxCWNzfrd3/ldy6HMlD2e0JDVpDg2qIA==}
    engines: {node: '>=4'}
    peerDependencies:
      eslint: ^3 || ^4 || ^5 || ^6 || ^7 || ^8 || ^9.7

  eslint-scope@8.4.0:
    resolution: {integrity: sha512-sNXOfKCn74rt8RICKMvJS7XKV/Xk9kA7DyJr8mJik3S7Cwgy3qlkkmyS2uQB3jiJg6VNdZd/pDBJu0nvG2NlTg==}
    engines: {node: ^18.18.0 || ^20.9.0 || >=21.1.0}

  eslint-visitor-keys@3.4.3:
    resolution: {integrity: sha512-wpc+LXeiyiisxPlEkUzU6svyS1frIO3Mgxj1fdy7Pm8Ygzguax2N3Fa/D/ag1WqbOprdI+uY6wMUl8/a2G+iag==}
    engines: {node: ^12.22.0 || ^14.17.0 || >=16.0.0}

  eslint-visitor-keys@4.2.0:
    resolution: {integrity: sha512-UyLnSehNt62FFhSwjZlHmeokpRK59rcz29j+F1/aDgbkbRTk7wIc9XzdoasMUbRNKDM0qQt/+BJ4BrpFeABemw==}
    engines: {node: ^18.18.0 || ^20.9.0 || >=21.1.0}

  eslint-visitor-keys@4.2.1:
    resolution: {integrity: sha512-Uhdk5sfqcee/9H/rCOJikYz67o0a2Tw2hGRPOG2Y1R2dg7brRe1uG0yaNQDHu+TO/uQPF/5eCapvYSmHUjt7JQ==}
    engines: {node: ^18.18.0 || ^20.9.0 || >=21.1.0}

  eslint@9.39.2:
    resolution: {integrity: sha512-LEyamqS7W5HB3ujJyvi0HQK/dtVINZvd5mAAp9eT5S/ujByGjiZLCzPcHVzuXbpJDJF/cxwHlfceVUDZ2lnSTw==}
    engines: {node: ^18.18.0 || ^20.9.0 || >=21.1.0}
    hasBin: true
    peerDependencies:
      jiti: '*'
    peerDependenciesMeta:
      jiti:
        optional: true

  espree@10.3.0:
    resolution: {integrity: sha512-0QYC8b24HWY8zjRnDTL6RiHfDbAWn63qb4LMj1Z4b076A4une81+z03Kg7l7mn/48PUTqoLptSXez8oknU8Clg==}
    engines: {node: ^18.18.0 || ^20.9.0 || >=21.1.0}

  espree@10.4.0:
    resolution: {integrity: sha512-j6PAQ2uUr79PZhBjP5C5fhl8e39FmRnOjsD5lGnWrFU8i2G776tBK7+nP8KuQUTTyAZUwfQqXAgrVH5MbH9CYQ==}
    engines: {node: ^18.18.0 || ^20.9.0 || >=21.1.0}

  esquery@1.6.0:
    resolution: {integrity: sha512-ca9pw9fomFcKPvFLXhBKUK90ZvGibiGOvRJNbjljY7s7uq/5YO4BOzcYtJqExdx99rF6aAcnRxHmcUHcz6sQsg==}
    engines: {node: '>=0.10'}

  esrecurse@4.3.0:
    resolution: {integrity: sha512-KmfKL3b6G+RXvP8N1vr3Tq1kL/oCFgn2NYXEtqP8/L3pKapUA4G8cFVaoF3SU323CD4XypR/ffioHmkti6/Tag==}
    engines: {node: '>=4.0'}

  estraverse@5.3.0:
    resolution: {integrity: sha512-MMdARuVEQziNTeJD8DgMqmhwR11BRQ/cBP+pLtYdSTnf3MIO8fFeiINEbX36ZdNlfU/7A9f3gUw49B3oQsvwBA==}
    engines: {node: '>=4.0'}

  estree-walker@3.0.3:
    resolution: {integrity: sha512-7RUKfXgSMMkzt6ZuXmqapOurLGPPfgj6l9uRZ7lRGolvk0y2yocc35LdcxKC5PQZdn2DMqioAQ2NoWcrTKmm6g==}

  esutils@2.0.3:
    resolution: {integrity: sha512-kVscqXk4OCp68SZ0dkgEKVi6/8ij300KBWTJq32P/dYeWTSwK41WyTxalN1eRmA5Z9UU/LX9D7FWSmV9SAYx6g==}
    engines: {node: '>=0.10.0'}

  expect-type@1.2.2:
    resolution: {integrity: sha512-JhFGDVJ7tmDJItKhYgJCGLOWjuK9vPxiXoUFLwLDc99NlmklilbiQJwoctZtt13+xMw91MCk/REan6MWHqDjyA==}
    engines: {node: '>=12.0.0'}

  fast-deep-equal@3.1.3:
    resolution: {integrity: sha512-f3qQ9oQy9j2AhBe/H9VC91wLmKBCCU/gDOnKNAYG5hswO7BLKj09Hc5HYNz9cGI++xlpDCIgDaitVs03ATR84Q==}

  fast-glob@3.3.1:
    resolution: {integrity: sha512-kNFPyjhh5cKjrUltxs+wFx+ZkbRaxxmZ+X0ZU31SOsxCEtP9VPgtq2teZw1DebupL5GmDaNQ6yKMMVcM41iqDg==}
    engines: {node: '>=8.6.0'}

  fast-glob@3.3.3:
    resolution: {integrity: sha512-7MptL8U0cqcFdzIzwOTHoilX9x5BrNqye7Z/LuC7kCMRio1EMSyqRK3BEAUD7sXRq4iT4AzTVuZdhgQ2TCvYLg==}
    engines: {node: '>=8.6.0'}

  fast-json-stable-stringify@2.1.0:
    resolution: {integrity: sha512-lhd/wF+Lk98HZoTCtlVraHtfh5XYijIjalXck7saUtuanSDyLMxnHhSXEDJqHxD7msR8D0uCmqlkwjCV8xvwHw==}

  fast-levenshtein@2.0.6:
    resolution: {integrity: sha512-DCXu6Ifhqcks7TZKY3Hxp3y6qphY5SJZmrWMDrKcERSOXWQdMhU9Ig/PYrzyw/ul9jOIyh0N4M0tbC5hodg8dw==}

  fastq@1.19.1:
    resolution: {integrity: sha512-GwLTyxkCXjXbxqIhTsMI2Nui8huMPtnxg7krajPJAjnEG/iiOS7i+zCtWGZR9G0NBKbXKh6X9m9UIsYX/N6vvQ==}

  fdir@6.4.5:
    resolution: {integrity: sha512-4BG7puHpVsIYxZUbiUE3RqGloLaSSwzYie5jvasC4LWuBWzZawynvYouhjbQKw2JuIGYdm0DzIxl8iVidKlUEw==}
    peerDependencies:
      picomatch: ^3 || ^4
    peerDependenciesMeta:
      picomatch:
        optional: true

  fdir@6.5.0:
    resolution: {integrity: sha512-tIbYtZbucOs0BRGqPJkshJUYdL+SDH7dVM8gjy+ERp3WAUjLEFJE+02kanyHtwjWOnwrKYBiwAmM0p4kLJAnXg==}
    engines: {node: '>=12.0.0'}
    peerDependencies:
      picomatch: ^3 || ^4
    peerDependenciesMeta:
      picomatch:
        optional: true

  file-entry-cache@8.0.0:
    resolution: {integrity: sha512-XXTUwCvisa5oacNGRP9SfNtYBNAMi+RPwBFmblZEF7N7swHYQS6/Zfk7SRwx4D5j3CH211YNRco1DEMNVfZCnQ==}
    engines: {node: '>=16.0.0'}

  fill-range@7.1.1:
    resolution: {integrity: sha512-YsGpe3WHLK8ZYi4tWDg2Jy3ebRz2rXowDxnld4bkQB00cc/1Zw9AWnC0i9ztDJitivtQvaI9KaLyKrc+hBW0yg==}
    engines: {node: '>=8'}

  find-up@5.0.0:
    resolution: {integrity: sha512-78/PXT1wlLLDgTzDs7sjq9hzz0vXD+zn+7wypEe4fXQxCmdmqfGsEPQxmiCSQI3ajFV91bVSsvNtrJRiW6nGng==}
    engines: {node: '>=10'}

  flat-cache@4.0.1:
    resolution: {integrity: sha512-f7ccFPK3SXFHpx15UIGyRJ/FJQctuKZ0zVuN3frBo4HnK3cay9VEW0R6yPYFHC0AgqhukPzKjq22t5DmAyqGyw==}
    engines: {node: '>=16'}

  flatted@3.3.3:
    resolution: {integrity: sha512-GX+ysw4PBCz0PzosHDepZGANEuFCMLrnRTiEy9McGjmkCQYwRq4A/X786G/fjM/+OjsWSU1ZrY5qyARZmO/uwg==}

  for-each@0.3.5:
    resolution: {integrity: sha512-dKx12eRCVIzqCxFGplyFKJMPvLEWgmNtUrpTiJIR5u97zEhRG8ySrtboPHZXx7daLxQVrl643cTzbab2tkQjxg==}
    engines: {node: '>= 0.4'}

  foreground-child@3.3.1:
    resolution: {integrity: sha512-gIXjKqtFuWEgzFRJA9WCQeSJLZDjgJUOMCMzxtvFq/37KojM1BFGufqsCy0r4qSQmYLsZYMeyRqzIWOMup03sw==}
    engines: {node: '>=14'}

  fsevents@2.3.3:
    resolution: {integrity: sha512-5xoDfX+fL7faATnagmWPpbFtwh/R77WmMMqqHGS65C3vvB0YHrgF+B1YmZ3441tMj5n63k0212XNoJwzlhffQw==}
    engines: {node: ^8.16.0 || ^10.6.0 || >=11.0.0}
    os: [darwin]

  function-bind@1.1.2:
    resolution: {integrity: sha512-7XHNxH7qX9xG5mIwxkhumTox/MIRNcOgDrxWsMt2pAr23WHp6MrRlN7FBSFpCpr+oVO0F744iUgR82nJMfG2SA==}

  function.prototype.name@1.1.8:
    resolution: {integrity: sha512-e5iwyodOHhbMr/yNrc7fDYG4qlbIvI5gajyzPnb5TCwyhjApznQh1BMFou9b30SevY43gCJKXycoCBjMbsuW0Q==}
    engines: {node: '>= 0.4'}

  functions-have-names@1.2.3:
    resolution: {integrity: sha512-xckBUXyTIqT97tq2x2AMb+g163b5JFysYk0x4qxNFwbfQkmNZoiRHb6sPzI9/QV33WeuvVYBUIiD4NzNIyqaRQ==}

  gensync@1.0.0-beta.2:
    resolution: {integrity: sha512-3hN7NaskYvMDLQY55gnW3NQ+mesEAepTqlg+VEbj7zzqEMBVNhzcGYYeqFo/TlYz6eQiFcp1HcsCZO+nGgS8zg==}
    engines: {node: '>=6.9.0'}

  get-intrinsic@1.3.0:
    resolution: {integrity: sha512-9fSjSaos/fRIVIp+xSJlE6lfwhES7LNtKaCBIamHsjr2na1BiABJPo0mOjjz8GJDURarmCPGqaiVg5mfjb98CQ==}
    engines: {node: '>= 0.4'}

  get-nonce@1.0.1:
    resolution: {integrity: sha512-FJhYRoDaiatfEkUK8HKlicmu/3SGFD51q3itKDGoSTysQJBnfOcxU5GxnhE1E6soB76MbT0MBtnKJuXyAx+96Q==}
    engines: {node: '>=6'}

  get-proto@1.0.1:
    resolution: {integrity: sha512-sTSfBjoXBp89JvIKIefqw7U2CCebsc74kiY6awiGogKtoSGbgjYE/G/+l9sF3MWFPNc9IcoOC4ODfKHfxFmp0g==}
    engines: {node: '>= 0.4'}

  get-symbol-description@1.1.0:
    resolution: {integrity: sha512-w9UMqWwJxHNOvoNzSJ2oPF5wvYcvP7jUvYzhp67yEhTi17ZDBBC1z9pTdGuzjD+EFIqLSYRweZjqfiPzQ06Ebg==}
    engines: {node: '>= 0.4'}

  get-tsconfig@4.10.1:
    resolution: {integrity: sha512-auHyJ4AgMz7vgS8Hp3N6HXSmlMdUyhSUrfBF16w153rxtLIEOE+HGqaBppczZvnHLqQJfiHotCYpNhl0lUROFQ==}

  glob-parent@5.1.2:
    resolution: {integrity: sha512-AOIgSQCepiJYwP3ARnGx+5VnTu2HBYdzbGP45eLw1vr3zB3vZLeyed1sC9hnbcOc9/SrMyM5RPQrkGz4aS9Zow==}
    engines: {node: '>= 6'}

  glob-parent@6.0.2:
    resolution: {integrity: sha512-XxwI8EOhVQgWp6iDL+3b0r86f4d6AX6zSU55HfB4ydCEuXLXc5FcYeOu+nnGftS4TEju/11rt4KJPTMgbfmv4A==}
    engines: {node: '>=10.13.0'}

  glob@10.4.5:
    resolution: {integrity: sha512-7Bv8RF0k6xjo7d4A/PxYLbUCfb6c+Vpd2/mB2yRDlew7Jb5hEXiCD9ibfO7wpk8i4sevK6DFny9h7EYbM3/sHg==}
    hasBin: true

  globals@14.0.0:
    resolution: {integrity: sha512-oahGvuMGQlPw/ivIYBjVSrWAfWLBeku5tpPE2fOPLi+WHffIWbuh2tCjhyQhTBPMf5E9jDEH4FOmTYgYwbKwtQ==}
    engines: {node: '>=18'}

  globalthis@1.0.4:
    resolution: {integrity: sha512-DpLKbNU4WylpxJykQujfCcwYWiV/Jhm50Goo0wrVILAv5jOr9d+H+UR3PhSCD2rCCEIg0uc+G+muBTwD54JhDQ==}
    engines: {node: '>= 0.4'}

  gopd@1.2.0:
    resolution: {integrity: sha512-ZUKRh6/kUFoAiTAtTYPZJ3hw9wNxx+BIBOijnlG9PnrJsCcSjs1wyyD6vJpaYtgnzDrKYRSqf3OO6Rfa93xsRg==}
    engines: {node: '>= 0.4'}

  graceful-fs@4.2.11:
    resolution: {integrity: sha512-RbJ5/jmFcNNCcDV5o9eTnBLJ/HszWV0P73bc+Ff4nS/rJj+YaS6IGyiOL0VoBYX+l1Wrl3k63h/KrH+nhJ0XvQ==}

  graphemer@1.4.0:
    resolution: {integrity: sha512-EtKwoO6kxCL9WO5xipiHTZlSzBm7WLT627TqC/uVRd0HKmq8NXyebnNYxDoBi7wt8eTWrUrKXCOVaFq9x1kgag==}

  has-bigints@1.1.0:
    resolution: {integrity: sha512-R3pbpkcIqv2Pm3dUwgjclDRVmWpTJW2DcMzcIhEXEx1oh/CEMObMm3KLmRJOdvhM7o4uQBnwr8pzRK2sJWIqfg==}
    engines: {node: '>= 0.4'}

  has-flag@4.0.0:
    resolution: {integrity: sha512-EykJT/Q1KjTWctppgIAgfSO0tKVuZUjhgMr17kqTumMl6Afv3EISleU7qZUzoXDFTAHTDC4NOoG/ZxU3EvlMPQ==}
    engines: {node: '>=8'}

  has-property-descriptors@1.0.2:
    resolution: {integrity: sha512-55JNKuIW+vq4Ke1BjOTjM2YctQIvCT7GFzHwmfZPGo5wnrgkid0YQtnAleFSqumZm4az3n2BS+erby5ipJdgrg==}

  has-proto@1.2.0:
    resolution: {integrity: sha512-KIL7eQPfHQRC8+XluaIw7BHUwwqL19bQn4hzNgdr+1wXoU0KKj6rufu47lhY7KbJR2C6T6+PfyN0Ea7wkSS+qQ==}
    engines: {node: '>= 0.4'}

  has-symbols@1.1.0:
    resolution: {integrity: sha512-1cDNdwJ2Jaohmb3sg4OmKaMBwuC48sYni5HUw2DvsC8LjGTLK9h+eb1X6RyuOHe4hT0ULCW68iomhjUoKUqlPQ==}
    engines: {node: '>= 0.4'}

  has-tostringtag@1.0.2:
    resolution: {integrity: sha512-NqADB8VjPFLM2V0VvHUewwwsw0ZWBaIdgo+ieHtK3hasLz4qeCRjYcqfB6AQrBggRKppKF8L52/VqdVsO47Dlw==}
    engines: {node: '>= 0.4'}

  hasown@2.0.2:
    resolution: {integrity: sha512-0hJU9SCPvmMzIBdZFqNPXWa6dqh7WdH0cII9y+CyS8rG3nL48Bclra9HmKhVVUHyPWNH5Y7xDwAB7bfgSjkUMQ==}
    engines: {node: '>= 0.4'}

  html-encoding-sniffer@4.0.0:
    resolution: {integrity: sha512-Y22oTqIU4uuPgEemfz7NDJz6OeKf12Lsu+QC+s3BVpda64lTiMYCyGwg5ki4vFxkMwQdeZDl2adZoqUgdFuTgQ==}
    engines: {node: '>=18'}

  html-escaper@2.0.2:
    resolution: {integrity: sha512-H2iMtd0I4Mt5eYiapRdIDjp+XzelXQ0tFE4JS7YFwFevXXMmOp9myNrUvCg0D6ws8iqkRPBfKHgbwig1SmlLfg==}

  htmlparser2@10.0.0:
    resolution: {integrity: sha512-TwAZM+zE5Tq3lrEHvOlvwgj1XLWQCtaaibSN11Q+gGBAS7Y1uZSWwXXRe4iF6OXnaq1riyQAPFOBtYc77Mxq0g==}

  http-proxy-agent@7.0.2:
    resolution: {integrity: sha512-T1gkAiYYDWYx3V5Bmyu7HcfcvL7mUrTWiM6yOfa3PIphViJ/gFPbvidQ+veqSOHci/PxBcDabeUNCzpOODJZig==}
    engines: {node: '>= 14'}

  https-proxy-agent@7.0.6:
    resolution: {integrity: sha512-vK9P5/iUfdl95AI+JVyUuIcVtd4ofvtrOr3HNtM2yxC9bnMbEdp3x01OhQNnjb8IJYi38VlTE3mBXwcfvywuSw==}
    engines: {node: '>= 14'}

  iconv-lite@0.6.3:
    resolution: {integrity: sha512-4fCk79wshMdzMp2rH06qWrJE4iolqLhCUH+OiuIgU++RB0+94NlDL81atO7GX55uUKueo0txHNtvEyI6D7WdMw==}
    engines: {node: '>=0.10.0'}

  ignore@5.3.2:
    resolution: {integrity: sha512-hsBTNUqQTDwkWtcdYI2i06Y/nUBEsNEDJKjWdigLvegy8kDuJAS8uRlpkkcQpyEXL0Z/pjDy5HBmMjRCJ2gq+g==}
    engines: {node: '>= 4'}

  ignore@7.0.5:
    resolution: {integrity: sha512-Hs59xBNfUIunMFgWAbGX5cq6893IbWg4KnrjbYwX3tx0ztorVgTDA6B2sxf8ejHJ4wz8BqGUMYlnzNBer5NvGg==}
    engines: {node: '>= 4'}

  import-fresh@3.3.1:
    resolution: {integrity: sha512-TR3KfrTZTYLPB6jUjfx6MF9WcWrHL9su5TObK4ZkYgBdWKPOFoSoQIdEuTuR82pmtxH2spWG9h6etwfr1pLBqQ==}
    engines: {node: '>=6'}

  imurmurhash@0.1.4:
    resolution: {integrity: sha512-JmXMZ6wuvDmLiHEml9ykzqO6lwFbof0GG4IkcGaENdCRDDmMVnny7s5HsIgHCbaq0w2MyPhDqkhTUgS2LU2PHA==}
    engines: {node: '>=0.8.19'}

  indent-string@4.0.0:
    resolution: {integrity: sha512-EdDDZu4A2OyIK7Lr/2zG+w5jmbuk1DVBnEwREQvBzspBJkCEbRa8GxU1lghYcaGJCnRWibjDXlq779X1/y5xwg==}
    engines: {node: '>=8'}

  internal-slot@1.1.0:
    resolution: {integrity: sha512-4gd7VpWNQNB4UKKCFFVcp1AVv+FMOgs9NKzjHKusc8jTMhd5eL1NqQqOpE0KzMds804/yHlglp3uxgluOqAPLw==}
    engines: {node: '>= 0.4'}

  is-array-buffer@3.0.5:
    resolution: {integrity: sha512-DDfANUiiG2wC1qawP66qlTugJeL5HyzMpfr8lLK+jMQirGzNod0B12cFB/9q838Ru27sBwfw78/rdoU7RERz6A==}
    engines: {node: '>= 0.4'}

  is-async-function@2.1.1:
    resolution: {integrity: sha512-9dgM/cZBnNvjzaMYHVoxxfPj2QXt22Ev7SuuPrs+xav0ukGB0S6d4ydZdEiM48kLx5kDV+QBPrpVnFyefL8kkQ==}
    engines: {node: '>= 0.4'}

  is-bigint@1.1.0:
    resolution: {integrity: sha512-n4ZT37wG78iz03xPRKJrHTdZbe3IicyucEtdRsV5yglwc3GyUfbAfpSeD0FJ41NbUNSt5wbhqfp1fS+BgnvDFQ==}
    engines: {node: '>= 0.4'}

  is-boolean-object@1.2.2:
    resolution: {integrity: sha512-wa56o2/ElJMYqjCjGkXri7it5FbebW5usLw/nPmCMs5DeZ7eziSYZhSmPRn0txqeW4LnAmQQU7FgqLpsEFKM4A==}
    engines: {node: '>= 0.4'}

  is-bun-module@2.0.0:
    resolution: {integrity: sha512-gNCGbnnnnFAUGKeZ9PdbyeGYJqewpmc2aKHUEMO5nQPWU9lOmv7jcmQIv+qHD8fXW6W7qfuCwX4rY9LNRjXrkQ==}

  is-callable@1.2.7:
    resolution: {integrity: sha512-1BC0BVFhS/p0qtw6enp8e+8OD0UrK0oFLztSjNzhcKA3WDuJxxAPXzPuPtKkjEY9UUoEWlX/8fgKeu2S8i9JTA==}
    engines: {node: '>= 0.4'}

  is-core-module@2.16.1:
    resolution: {integrity: sha512-UfoeMA6fIJ8wTYFEUjelnaGI67v6+N7qXJEvQuIGa99l4xsCruSYOVSQ0uPANn4dAzm8lkYPaKLrrijLq7x23w==}
    engines: {node: '>= 0.4'}

  is-data-view@1.0.2:
    resolution: {integrity: sha512-RKtWF8pGmS87i2D6gqQu/l7EYRlVdfzemCJN/P3UOs//x1QE7mfhvzHIApBTRf7axvT6DMGwSwBXYCT0nfB9xw==}
    engines: {node: '>= 0.4'}

  is-date-object@1.1.0:
    resolution: {integrity: sha512-PwwhEakHVKTdRNVOw+/Gyh0+MzlCl4R6qKvkhuvLtPMggI1WAHt9sOwZxQLSGpUaDnrdyDsomoRgNnCfKNSXXg==}
    engines: {node: '>= 0.4'}

  is-extglob@2.1.1:
    resolution: {integrity: sha512-SbKbANkN603Vi4jEZv49LeVJMn4yGwsbzZworEoyEiutsN3nJYdbO36zfhGJ6QEDpOZIFkDtnq5JRxmvl3jsoQ==}
    engines: {node: '>=0.10.0'}

  is-finalizationregistry@1.1.1:
    resolution: {integrity: sha512-1pC6N8qWJbWoPtEjgcL2xyhQOP491EQjeUo3qTKcmV8YSDDJrOepfG8pcC7h/QgnQHYSv0mJ3Z/ZWxmatVrysg==}
    engines: {node: '>= 0.4'}

  is-fullwidth-code-point@3.0.0:
    resolution: {integrity: sha512-zymm5+u+sCsSWyD9qNaejV3DFvhCKclKdizYaJUuHA83RLjb7nSuGnddCHGv0hk+KY7BMAlsWeK4Ueg6EV6XQg==}
    engines: {node: '>=8'}

  is-generator-function@1.1.0:
    resolution: {integrity: sha512-nPUB5km40q9e8UfN/Zc24eLlzdSf9OfKByBw9CIdw4H1giPMeA0OIJvbchsCu4npfI2QcMVBsGEBHKZ7wLTWmQ==}
    engines: {node: '>= 0.4'}

  is-glob@4.0.3:
    resolution: {integrity: sha512-xelSayHH36ZgE7ZWhli7pW34hNbNl8Ojv5KVmkJD4hBdD3th8Tfk9vYasLM+mXWOZhFkgZfxhLSnrwRr4elSSg==}
    engines: {node: '>=0.10.0'}

  is-map@2.0.3:
    resolution: {integrity: sha512-1Qed0/Hr2m+YqxnM09CjA2d/i6YZNfF6R2oRAOj36eUdS6qIV/huPJNSEpKbupewFs+ZsJlxsjjPbc0/afW6Lw==}
    engines: {node: '>= 0.4'}

  is-negative-zero@2.0.3:
    resolution: {integrity: sha512-5KoIu2Ngpyek75jXodFvnafB6DJgr3u8uuK0LEZJjrU19DrMD3EVERaR8sjz8CCGgpZvxPl9SuE1GMVPFHx1mw==}
    engines: {node: '>= 0.4'}

  is-number-object@1.1.1:
    resolution: {integrity: sha512-lZhclumE1G6VYD8VHe35wFaIif+CTy5SJIi5+3y4psDgWu4wPDoBhF8NxUOinEc7pHgiTsT6MaBb92rKhhD+Xw==}
    engines: {node: '>= 0.4'}

  is-number@7.0.0:
    resolution: {integrity: sha512-41Cifkg6e8TylSpdtTpeLVMqvSBEVzTttHvERD741+pnZ8ANv0004MRL43QKPDlK9cGvNp6NZWZUBlbGXYxxng==}
    engines: {node: '>=0.12.0'}

  is-potential-custom-element-name@1.0.1:
    resolution: {integrity: sha512-bCYeRA2rVibKZd+s2625gGnGF/t7DSqDs4dP7CrLA1m7jKWz6pps0LpYLJN8Q64HtmPKJ1hrN3nzPNKFEKOUiQ==}

  is-regex@1.2.1:
    resolution: {integrity: sha512-MjYsKHO5O7mCsmRGxWcLWheFqN9DJ/2TmngvjKXihe6efViPqc274+Fx/4fYj/r03+ESvBdTXK0V6tA3rgez1g==}
    engines: {node: '>= 0.4'}

  is-set@2.0.3:
    resolution: {integrity: sha512-iPAjerrse27/ygGLxw+EBR9agv9Y6uLeYVJMu+QNCoouJ1/1ri0mGrcWpfCqFZuzzx3WjtwxG098X+n4OuRkPg==}
    engines: {node: '>= 0.4'}

  is-shared-array-buffer@1.0.4:
    resolution: {integrity: sha512-ISWac8drv4ZGfwKl5slpHG9OwPNty4jOWPRIhBpxOoD+hqITiwuipOQ2bNthAzwA3B4fIjO4Nln74N0S9byq8A==}
    engines: {node: '>= 0.4'}

  is-string@1.1.1:
    resolution: {integrity: sha512-BtEeSsoaQjlSPBemMQIrY1MY0uM6vnS1g5fmufYOtnxLGUZM2178PKbhsk7Ffv58IX+ZtcvoGwccYsh0PglkAA==}
    engines: {node: '>= 0.4'}

  is-symbol@1.1.1:
    resolution: {integrity: sha512-9gGx6GTtCQM73BgmHQXfDmLtfjjTUDSyoxTCbp5WtoixAhfgsDirWIcVQ/IHpvI5Vgd5i/J5F7B9cN/WlVbC/w==}
    engines: {node: '>= 0.4'}

  is-typed-array@1.1.15:
    resolution: {integrity: sha512-p3EcsicXjit7SaskXHs1hA91QxgTw46Fv6EFKKGS5DRFLD8yKnohjF3hxoju94b/OcMZoQukzpPpBE9uLVKzgQ==}
    engines: {node: '>= 0.4'}

  is-weakmap@2.0.2:
    resolution: {integrity: sha512-K5pXYOm9wqY1RgjpL3YTkF39tni1XajUIkawTLUo9EZEVUFga5gSQJF8nNS7ZwJQ02y+1YCNYcMh+HIf1ZqE+w==}
    engines: {node: '>= 0.4'}

  is-weakref@1.1.1:
    resolution: {integrity: sha512-6i9mGWSlqzNMEqpCp93KwRS1uUOodk2OJ6b+sq7ZPDSy2WuI5NFIxp/254TytR8ftefexkWn5xNiHUNpPOfSew==}
    engines: {node: '>= 0.4'}

  is-weakset@2.0.4:
    resolution: {integrity: sha512-mfcwb6IzQyOKTs84CQMrOwW4gQcaTOAWJ0zzJCl2WSPDrWk/OzDaImWFH3djXhb24g4eudZfLRozAvPGw4d9hQ==}
    engines: {node: '>= 0.4'}

  isarray@2.0.5:
    resolution: {integrity: sha512-xHjhDr3cNBK0BzdUJSPXZntQUx/mwMS5Rw4A7lPJ90XGAO6ISP/ePDNuo0vhqOZU+UD5JoodwCAAoZQd3FeAKw==}

  isexe@2.0.0:
    resolution: {integrity: sha512-RHxMLp9lnKHGHRng9QFhRCMbYAcVpn69smSGcq3f36xjgVVWThj4qqLbTLlq7Ssj8B+fIQ1EuCEGI2lKsyQeIw==}

  istanbul-lib-coverage@3.2.2:
    resolution: {integrity: sha512-O8dpsF+r0WV/8MNRKfnmrtCWhuKjxrq2w+jpzBL5UZKTi2LeVWnWOmWRxFlesJONmc+wLAGvKQZEOanko0LFTg==}
    engines: {node: '>=8'}

  istanbul-lib-report@3.0.1:
    resolution: {integrity: sha512-GCfE1mtsHGOELCU8e/Z7YWzpmybrx/+dSTfLrvY8qRmaY6zXTKWn6WQIjaAFw069icm6GVMNkgu0NzI4iPZUNw==}
    engines: {node: '>=10'}

  istanbul-lib-source-maps@5.0.6:
    resolution: {integrity: sha512-yg2d+Em4KizZC5niWhQaIomgf5WlL4vOOjZ5xGCmF8SnPE/mDWWXgvRExdcpCgh9lLRRa1/fSYp2ymmbJ1pI+A==}
    engines: {node: '>=10'}

  istanbul-reports@3.2.0:
    resolution: {integrity: sha512-HGYWWS/ehqTV3xN10i23tkPkpH46MLCIMFNCaaKNavAXTF1RkqxawEPtnjnGZ6XKSInBKkiOA5BKS+aZiY3AvA==}
    engines: {node: '>=8'}

  iterator.prototype@1.1.5:
    resolution: {integrity: sha512-H0dkQoCa3b2VEeKQBOxFph+JAbcrQdE7KC0UkqwpLmv2EC4P41QXP+rqo9wYodACiG5/WM5s9oDApTU8utwj9g==}
    engines: {node: '>= 0.4'}

  jackspeak@3.4.3:
    resolution: {integrity: sha512-OGlZQpz2yfahA/Rd1Y8Cd9SIEsqvXkLVoSw/cgwhnhFMDbsQFeZYoJJ7bIZBS9BcamUW96asq/npPWugM+RQBw==}

  jiti@2.6.1:
    resolution: {integrity: sha512-ekilCSN1jwRvIbgeg/57YFh8qQDNbwDb9xT/qu2DAHbFFZUicIl4ygVaAvzveMhMVr3LnpSKTNnwt8PoOfmKhQ==}
    hasBin: true

  js-tokens@4.0.0:
    resolution: {integrity: sha512-RdJUflcE3cUzKiMqQgsCu06FPu9UdIJO0beYbPhHN4k6apgJtifcoCtT9bcxOpYBtpD2kCM6Sbzg4CausW/PKQ==}

  js-tokens@9.0.1:
    resolution: {integrity: sha512-mxa9E9ITFOt0ban3j6L5MpjwegGz6lBQmM1IJkWeBZGcMxto50+eWdjC/52xDbS2vy0k7vIMK0Fe2wfL9OQSpQ==}

  js-yaml@4.1.1:
    resolution: {integrity: sha512-qQKT4zQxXl8lLwBtHMWwaTcGfFOZviOJet3Oy/xmGk2gZH677CJM9EvtfdSkgWcATZhj/55JZ0rmy3myCT5lsA==}
    hasBin: true

  jsdom@26.1.0:
    resolution: {integrity: sha512-Cvc9WUhxSMEo4McES3P7oK3QaXldCfNWp7pl2NNeiIFlCoLr3kfq9kb1fxftiwk1FLV7CvpvDfonxtzUDeSOPg==}
    engines: {node: '>=18'}
    peerDependencies:
      canvas: ^3.0.0
    peerDependenciesMeta:
      canvas:
        optional: true

  jsesc@3.1.0:
    resolution: {integrity: sha512-/sM3dO2FOzXjKQhJuo0Q173wf2KOo8t4I8vHy6lF9poUp7bKT0/NHE8fPX23PwfhnykfqnC2xRxOnVw5XuGIaA==}
    engines: {node: '>=6'}
    hasBin: true

  json-buffer@3.0.1:
    resolution: {integrity: sha512-4bV5BfR2mqfQTJm+V5tPPdf+ZpuhiIvTuAB5g8kcrXOZpTT/QwwVRWBywX1ozr6lEuPdbHxwaJlm9G6mI2sfSQ==}

  json-schema-traverse@0.4.1:
    resolution: {integrity: sha512-xbbCH5dCYU5T8LcEhhuh7HJ88HXuW3qsI3Y0zOZFKfZEHcpWiHU/Jxzk629Brsab/mMiHQti9wMP+845RPe3Vg==}

  json-stable-stringify-without-jsonify@1.0.1:
    resolution: {integrity: sha512-Bdboy+l7tA3OGW6FjyFHWkP5LuByj1Tk33Ljyq0axyzdk9//JSi2u3fP1QSmd1KNwq6VOKYGlAu87CisVir6Pw==}

  json5@1.0.2:
    resolution: {integrity: sha512-g1MWMLBiz8FKi1e4w0UyVL3w+iJceWAFBAaBnnGKOpNa5f8TLktkbre1+s6oICydWAm+HRUGTmI+//xv2hvXYA==}
    hasBin: true

  json5@2.2.3:
    resolution: {integrity: sha512-XmOWe7eyHYH14cLdVPoyg+GOH3rYX++KpzrylJwSW98t3Nk+U8XOl8FWKOgwtzdb8lXGf6zYwDUzeHMWfxasyg==}
    engines: {node: '>=6'}
    hasBin: true

  jsx-ast-utils@3.3.5:
    resolution: {integrity: sha512-ZZow9HBI5O6EPgSJLUb8n2NKgmVWTwCvHGwFuJlMjvLFqlGG6pjirPhtdsseaLZjSibD8eegzmYpUZwoIlj2cQ==}
    engines: {node: '>=4.0'}

  keyv@4.5.4:
    resolution: {integrity: sha512-oxVHkHR/EJf2CNXnWxRLW6mg7JyCCUcG0DtEGmL2ctUo1PNTin1PUil+r/+4r5MpVgC/fn1kjsx7mjSujKqIpw==}

  language-subtag-registry@0.3.23:
    resolution: {integrity: sha512-0K65Lea881pHotoGEa5gDlMxt3pctLi2RplBb7Ezh4rRdLEOtgi7n4EwK9lamnUCkKBqaeKRVebTq6BAxSkpXQ==}

  language-tags@1.0.9:
    resolution: {integrity: sha512-MbjN408fEndfiQXbFQ1vnd+1NoLDsnQW41410oQBXiyXDMYH5z505juWa4KUE1LqxRC7DgOgZDbKLxHIwm27hA==}
    engines: {node: '>=0.10'}

  levn@0.4.1:
    resolution: {integrity: sha512-+bT2uH4E5LGE7h/n3evcS/sQlJXCpIp6ym8OWJ5eV6+67Dsql/LaaT7qJBAt2rzfoa/5QBGBhxDix1dMt2kQKQ==}
    engines: {node: '>= 0.8.0'}

  lightningcss-android-arm64@1.30.2:
    resolution: {integrity: sha512-BH9sEdOCahSgmkVhBLeU7Hc9DWeZ1Eb6wNS6Da8igvUwAe0sqROHddIlvU06q3WyXVEOYDZ6ykBZQnjTbmo4+A==}
    engines: {node: '>= 12.0.0'}
    cpu: [arm64]
    os: [android]

  lightningcss-darwin-arm64@1.30.2:
    resolution: {integrity: sha512-ylTcDJBN3Hp21TdhRT5zBOIi73P6/W0qwvlFEk22fkdXchtNTOU4Qc37SkzV+EKYxLouZ6M4LG9NfZ1qkhhBWA==}
    engines: {node: '>= 12.0.0'}
    cpu: [arm64]
    os: [darwin]

  lightningcss-darwin-x64@1.30.2:
    resolution: {integrity: sha512-oBZgKchomuDYxr7ilwLcyms6BCyLn0z8J0+ZZmfpjwg9fRVZIR5/GMXd7r9RH94iDhld3UmSjBM6nXWM2TfZTQ==}
    engines: {node: '>= 12.0.0'}
    cpu: [x64]
    os: [darwin]

  lightningcss-freebsd-x64@1.30.2:
    resolution: {integrity: sha512-c2bH6xTrf4BDpK8MoGG4Bd6zAMZDAXS569UxCAGcA7IKbHNMlhGQ89eRmvpIUGfKWNVdbhSbkQaWhEoMGmGslA==}
    engines: {node: '>= 12.0.0'}
    cpu: [x64]
    os: [freebsd]

  lightningcss-linux-arm-gnueabihf@1.30.2:
    resolution: {integrity: sha512-eVdpxh4wYcm0PofJIZVuYuLiqBIakQ9uFZmipf6LF/HRj5Bgm0eb3qL/mr1smyXIS1twwOxNWndd8z0E374hiA==}
    engines: {node: '>= 12.0.0'}
    cpu: [arm]
    os: [linux]

  lightningcss-linux-arm64-gnu@1.30.2:
    resolution: {integrity: sha512-UK65WJAbwIJbiBFXpxrbTNArtfuznvxAJw4Q2ZGlU8kPeDIWEX1dg3rn2veBVUylA2Ezg89ktszWbaQnxD/e3A==}
    engines: {node: '>= 12.0.0'}
    cpu: [arm64]
    os: [linux]

  lightningcss-linux-arm64-musl@1.30.2:
    resolution: {integrity: sha512-5Vh9dGeblpTxWHpOx8iauV02popZDsCYMPIgiuw97OJ5uaDsL86cnqSFs5LZkG3ghHoX5isLgWzMs+eD1YzrnA==}
    engines: {node: '>= 12.0.0'}
    cpu: [arm64]
    os: [linux]

  lightningcss-linux-x64-gnu@1.30.2:
    resolution: {integrity: sha512-Cfd46gdmj1vQ+lR6VRTTadNHu6ALuw2pKR9lYq4FnhvgBc4zWY1EtZcAc6EffShbb1MFrIPfLDXD6Xprbnni4w==}
    engines: {node: '>= 12.0.0'}
    cpu: [x64]
    os: [linux]

  lightningcss-linux-x64-musl@1.30.2:
    resolution: {integrity: sha512-XJaLUUFXb6/QG2lGIW6aIk6jKdtjtcffUT0NKvIqhSBY3hh9Ch+1LCeH80dR9q9LBjG3ewbDjnumefsLsP6aiA==}
    engines: {node: '>= 12.0.0'}
    cpu: [x64]
    os: [linux]

  lightningcss-win32-arm64-msvc@1.30.2:
    resolution: {integrity: sha512-FZn+vaj7zLv//D/192WFFVA0RgHawIcHqLX9xuWiQt7P0PtdFEVaxgF9rjM/IRYHQXNnk61/H/gb2Ei+kUQ4xQ==}
    engines: {node: '>= 12.0.0'}
    cpu: [arm64]
    os: [win32]

  lightningcss-win32-x64-msvc@1.30.2:
    resolution: {integrity: sha512-5g1yc73p+iAkid5phb4oVFMB45417DkRevRbt/El/gKXJk4jid+vPFF/AXbxn05Aky8PapwzZrdJShv5C0avjw==}
    engines: {node: '>= 12.0.0'}
    cpu: [x64]
    os: [win32]

  lightningcss@1.30.2:
    resolution: {integrity: sha512-utfs7Pr5uJyyvDETitgsaqSyjCb2qNRAtuqUeWIAKztsOYdcACf2KtARYXg2pSvhkt+9NfoaNY7fxjl6nuMjIQ==}
    engines: {node: '>= 12.0.0'}

  locate-path@6.0.0:
    resolution: {integrity: sha512-iPZK6eYjbxRu3uB4/WZ3EsEIMJFMqAoopl3R+zuq0UjcAm/MO6KCweDgPfP3elTztoKP3KtnVHxTn2NHBSDVUw==}
    engines: {node: '>=10'}

  lodash.merge@4.6.2:
    resolution: {integrity: sha512-0KpjqXRVvrYyCsX1swR/XTK0va6VQkQM6MNo7PqW77ByjAhoARA8EfrP1N4+KlKj8YS0ZUCtRT/YUuhyYDujIQ==}

  loose-envify@1.4.0:
    resolution: {integrity: sha512-lyuxPGr/Wfhrlem2CL/UcnUc1zcqKAImBDzukY7Y5F/yQiNdko6+fRLevlw1HgMySw7f611UIY408EtxRSoK3Q==}
    hasBin: true

  loupe@3.2.1:
    resolution: {integrity: sha512-CdzqowRJCeLU72bHvWqwRBBlLcMEtIvGrlvef74kMnV2AolS9Y8xUv1I0U/MNAWMhBlKIoyuEgoJ0t/bbwHbLQ==}

  lru-cache@10.4.3:
    resolution: {integrity: sha512-JNAzZcXrCt42VGLuYz0zfAzDfAvJWW6AfYlDBQyDV5DClI2m5sAmK+OIO7s59XfsRsWHp02jAJrRadPRGTt6SQ==}

  lru-cache@5.1.1:
    resolution: {integrity: sha512-KpNARQA3Iwv+jTA0utUVVbrh+Jlrr1Fv0e56GGzAFOXN7dk/FviaDW8LHmK52DlcH4WP2n6gI8vN1aesBFgo9w==}

  lucide-react@0.556.0:
    resolution: {integrity: sha512-iOb8dRk7kLaYBZhR2VlV1CeJGxChBgUthpSP8wom9jfj79qovgG6qcSdiy6vkoREKPnbUYzJsCn4o4PtG3Iy+A==}
    peerDependencies:
      react: ^16.5.1 || ^17.0.0 || ^18.0.0 || ^19.0.0

  lz-string@1.5.0:
    resolution: {integrity: sha512-h5bgJWpxJNswbU7qCrV0tIKQCaS3blPDrqKWx+QxzuzL1zGUzij9XCWLrSLsJPu5t+eWA/ycetzYAO5IOMcWAQ==}
    hasBin: true

  magic-string@0.30.17:
    resolution: {integrity: sha512-sNPKHvyjVf7gyjwS4xGTaW/mCnF8wnjtifKBEhxfZ7E/S8tQ0rssrwGNn6q8JH/ohItJfSQp9mBtQYuTlH5QnA==}

  magic-string@0.30.21:
    resolution: {integrity: sha512-vd2F4YUyEXKGcLHoq+TEyCjxueSeHnFxyyjNp80yg0XV4vUhnDer/lvvlqM/arB5bXQN5K2/3oinyCRyx8T2CQ==}

  magicast@0.3.5:
    resolution: {integrity: sha512-L0WhttDl+2BOsybvEOLK7fW3UA0OQ0IQ2d6Zl2x/a6vVRs3bAY0ECOSHHeL5jD+SbOpOCUEi0y1DgHEn9Qn1AQ==}

  make-dir@4.0.0:
    resolution: {integrity: sha512-hXdUTZYIVOt1Ex//jAQi+wTZZpUpwBj/0QsOzqegb3rGMMeJiSEu5xLHnYfBrRV4RH2+OCSOO95Is/7x1WJ4bw==}
    engines: {node: '>=10'}

  marked@14.0.0:
    resolution: {integrity: sha512-uIj4+faQ+MgHgwUW1l2PsPglZLOLOT1uErt06dAPtx2kjteLAkbsd/0FiYg/MGS+i7ZKLb7w2WClxHkzOOuryQ==}
    engines: {node: '>= 18'}
    hasBin: true

  math-intrinsics@1.1.0:
    resolution: {integrity: sha512-/IXtbwEk5HTPyEwyKX6hGkYXxM9nbj64B+ilVJnC/R6B0pH5G4V3b0pVbL7DBj4tkhBAppbQUlf6F6Xl9LHu1g==}
    engines: {node: '>= 0.4'}

  merge2@1.4.1:
    resolution: {integrity: sha512-8q7VEgMJW4J8tcfVPy8g09NcQwZdbwFEqhe/WZkoIzjn/3TGDwtOCYtXGxA3O8tPzpczCCDgv+P2P5y00ZJOOg==}
    engines: {node: '>= 8'}

  micromatch@4.0.8:
    resolution: {integrity: sha512-PXwfBhYu0hBCPw8Dn0E+WDYb7af3dSLVWKi3HGv84IdF4TyFoC0ysxFd0Goxw7nSv4T/PzEJQxsYsEiFCKo2BA==}
    engines: {node: '>=8.6'}

  min-indent@1.0.1:
    resolution: {integrity: sha512-I9jwMn07Sy/IwOj3zVkVik2JTvgpaykDZEigL6Rx6N9LbMywwUSMtxET+7lVoDLLd3O3IXwJwvuuns8UB/HeAg==}
    engines: {node: '>=4'}

  minimatch@3.1.2:
    resolution: {integrity: sha512-J7p63hRiAjw1NDEww1W7i37+ByIrOWO5XQQAzZ3VOcL0PNybwpfmV/N05zFAzwQ9USyEcX6t3UO+K5aqBQOIHw==}

  minimatch@9.0.5:
    resolution: {integrity: sha512-G6T0ZX48xgozx7587koeX9Ys2NYy6Gmv//P89sEte9V9whIapMNF4idKxnW2QtCcLiTWlb/wfCabAtAFWhhBow==}
    engines: {node: '>=16 || 14 >=14.17'}

  minimist@1.2.8:
    resolution: {integrity: sha512-2yyAR8qBkN3YuheJanUpWC5U3bb5osDywNB8RzDVlDwDHbocAJveqqj1u8+SVD7jkWT4yvsHCpWqqWqAxb0zCA==}

  minipass@7.1.2:
    resolution: {integrity: sha512-qOOzS1cBTWYF4BH8fVePDBOO9iptMnGUEZwNc/cMWnTV2nVLZ7VoNWEPHkYczZA0pdoA7dl6e7FL659nX9S2aw==}
    engines: {node: '>=16 || 14 >=14.17'}

  monaco-editor@0.55.1:
    resolution: {integrity: sha512-jz4x+TJNFHwHtwuV9vA9rMujcZRb0CEilTEwG2rRSpe/A7Jdkuj8xPKttCgOh+v/lkHy7HsZ64oj+q3xoAFl9A==}

  ms@2.1.3:
    resolution: {integrity: sha512-6FlzubTLZG3J2a/NVCAleEhjzq5oxgHyaCU9yYXvcLsvoVaHJq/s5xXI6/XXP6tz7R9xAOtHnSO/tXtF3WRTlA==}

  nanoid@3.3.11:
    resolution: {integrity: sha512-N8SpfPUnUp1bK+PMYW8qSWdl9U+wwNWI4QKxOYDy9JAro3WMX7p2OeVRF9v+347pnakNevPmiHhNmZ2HbFA76w==}
    engines: {node: ^10 || ^12 || ^13.7 || ^14 || >=15.0.1}
    hasBin: true

  napi-postinstall@0.2.4:
    resolution: {integrity: sha512-ZEzHJwBhZ8qQSbknHqYcdtQVr8zUgGyM/q6h6qAyhtyVMNrSgDhrC4disf03dYW0e+czXyLnZINnCTEkWy0eJg==}
    engines: {node: ^12.20.0 || ^14.18.0 || >=16.0.0}
    hasBin: true

  natural-compare@1.4.0:
    resolution: {integrity: sha512-OWND8ei3VtNC9h7V60qff3SVobHr996CTwgxubgyQYEpg290h9J0buyECNNJexkFm5sOajh5G116RYA1c8ZMSw==}

  next-themes@0.4.6:
    resolution: {integrity: sha512-pZvgD5L0IEvX5/9GWyHMf3m8BKiVQwsCMHfoFosXtXBMnaS0ZnIJ9ST4b4NqLVKDEm8QBxoNNGNaBv2JNF6XNA==}
    peerDependencies:
      react: ^16.8 || ^17 || ^18 || ^19 || ^19.0.0-rc
      react-dom: ^16.8 || ^17 || ^18 || ^19 || ^19.0.0-rc

  next@15.5.9:
    resolution: {integrity: sha512-agNLK89seZEtC5zUHwtut0+tNrc0Xw4FT/Dg+B/VLEo9pAcS9rtTKpek3V6kVcVwsB2YlqMaHdfZL4eLEVYuCg==}
    engines: {node: ^18.18.0 || ^19.8.0 || >= 20.0.0}
    hasBin: true
    peerDependencies:
      '@opentelemetry/api': ^1.1.0
      '@playwright/test': ^1.51.1
      babel-plugin-react-compiler: '*'
      react: ^18.2.0 || 19.0.0-rc-de68d2f4-20241204 || ^19.0.0
      react-dom: ^18.2.0 || 19.0.0-rc-de68d2f4-20241204 || ^19.0.0
      sass: ^1.3.0
    peerDependenciesMeta:
      '@opentelemetry/api':
        optional: true
      '@playwright/test':
        optional: true
      babel-plugin-react-compiler:
        optional: true
      sass:
        optional: true

  node-releases@2.0.19:
    resolution: {integrity: sha512-xxOWJsBKtzAq7DY0J+DTzuz58K8e7sJbdgwkbMWQe8UYB6ekmsQ45q0M/tJDsGaZmbC+l7n57UV8Hl5tHxO9uw==}

  nth-check@2.1.1:
    resolution: {integrity: sha512-lqjrjmaOoAnWfMmBPL+XNnynZh2+swxiX3WUE0s4yEHI6m+AwrK2UZOimIRl3X/4QctVqS8AiZjFqyOGrMXb/w==}

  nwsapi@2.2.21:
    resolution: {integrity: sha512-o6nIY3qwiSXl7/LuOU0Dmuctd34Yay0yeuZRLFmDPrrdHpXKFndPj3hM+YEPVHYC5fx2otBx4Ilc/gyYSAUaIA==}

  object-assign@4.1.1:
    resolution: {integrity: sha512-rJgTQnkUnH1sFw8yT6VSU3zD3sWmu6sZhIseY8VX+GRu3P6F7Fu+JNDoXfklElbLJSnc3FUQHVe4cU5hj+BcUg==}
    engines: {node: '>=0.10.0'}

  object-inspect@1.13.4:
    resolution: {integrity: sha512-W67iLl4J2EXEGTbfeHCffrjDfitvLANg0UlX3wFUUSTx92KXRFegMHUVgSqE+wvhAbi4WqjGg9czysTV2Epbew==}
    engines: {node: '>= 0.4'}

  object-keys@1.1.1:
    resolution: {integrity: sha512-NuAESUOUMrlIXOfHKzD6bpPu3tYt3xvjNdRIQ+FeT0lNb4K8WR70CaDxhuNguS2XG+GjkyMwOzsN5ZktImfhLA==}
    engines: {node: '>= 0.4'}

  object.assign@4.1.7:
    resolution: {integrity: sha512-nK28WOo+QIjBkDduTINE4JkF/UJJKyf2EJxvJKfblDpyg0Q+pkOHNTL0Qwy6NP6FhE/EnzV73BxxqcJaXY9anw==}
    engines: {node: '>= 0.4'}

  object.entries@1.1.9:
    resolution: {integrity: sha512-8u/hfXFRBD1O0hPUjioLhoWFHRmt6tKA4/vZPyckBr18l1KE9uHrFaFaUi8MDRTpi4uak2goyPTSNJLXX2k2Hw==}
    engines: {node: '>= 0.4'}

  object.fromentries@2.0.8:
    resolution: {integrity: sha512-k6E21FzySsSK5a21KRADBd/NGneRegFO5pLHfdQLpRDETUNJueLXs3WCzyQ3tFRDYgbq3KHGXfTbi2bs8WQ6rQ==}
    engines: {node: '>= 0.4'}

  object.groupby@1.0.3:
    resolution: {integrity: sha512-+Lhy3TQTuzXI5hevh8sBGqbmurHbbIjAi0Z4S63nthVLmLxfbj4T54a4CfZrXIrt9iP4mVAPYMo/v99taj3wjQ==}
    engines: {node: '>= 0.4'}

  object.values@1.2.1:
    resolution: {integrity: sha512-gXah6aZrcUxjWg2zR2MwouP2eHlCBzdV4pygudehaKXSGW4v2AsRQUK+lwwXhii6KFZcunEnmSUoYp5CXibxtA==}
    engines: {node: '>= 0.4'}

  optionator@0.9.4:
    resolution: {integrity: sha512-6IpQ7mKUxRcZNLIObR0hz7lxsapSSIYNZJwXPGeF0mTVqGKFIXj1DQcMoT22S3ROcLyY/rz0PWaWZ9ayWmad9g==}
    engines: {node: '>= 0.8.0'}

  own-keys@1.0.1:
    resolution: {integrity: sha512-qFOyK5PjiWZd+QQIh+1jhdb9LpxTF0qs7Pm8o5QHYZ0M3vKqSqzsZaEB6oWlxZ+q2sJBMI/Ktgd2N5ZwQoRHfg==}
    engines: {node: '>= 0.4'}

  p-limit@3.1.0:
    resolution: {integrity: sha512-TYOanM3wGwNGsZN2cVTYPArw454xnXj5qmWF1bEoAc4+cU/ol7GVh7odevjp1FNHduHc3KZMcFduxU5Xc6uJRQ==}
    engines: {node: '>=10'}

  p-limit@7.2.0:
    resolution: {integrity: sha512-ATHLtwoTNDloHRFFxFJdHnG6n2WUeFjaR8XQMFdKIv0xkXjrER8/iG9iu265jOM95zXHAfv9oTkqhrfbIzosrQ==}
    engines: {node: '>=20'}

  p-locate@5.0.0:
    resolution: {integrity: sha512-LaNjtRWUBY++zB5nE/NwcaoMylSPk+S+ZHNB1TzdbMJMny6dynpAGt7X/tl/QYq3TIeE6nxHppbo2LGymrG5Pw==}
    engines: {node: '>=10'}

  package-json-from-dist@1.0.1:
    resolution: {integrity: sha512-UEZIS3/by4OC8vL3P2dTXRETpebLI2NiI5vIrjaD/5UtrkFX/tNbwjTSRAGC/+7CAo2pIcBaRgWmcBBHcsaCIw==}

  parent-module@1.0.1:
    resolution: {integrity: sha512-GQ2EWRpQV8/o+Aw8YqtfZZPfNRWZYkbidE9k5rpl/hC3vtHHBfGm2Ifi6qWV+coDGkrUKZAxE3Lot5kcsRlh+g==}
    engines: {node: '>=6'}

  parse5-htmlparser2-tree-adapter@7.1.0:
    resolution: {integrity: sha512-ruw5xyKs6lrpo9x9rCZqZZnIUntICjQAd0Wsmp396Ul9lN/h+ifgVV1x1gZHi8euej6wTfpqX8j+BFQxF0NS/g==}

  parse5-parser-stream@7.1.2:
    resolution: {integrity: sha512-JyeQc9iwFLn5TbvvqACIF/VXG6abODeB3Fwmv/TGdLk2LfbWkaySGY72at4+Ty7EkPZj854u4CrICqNk2qIbow==}

  parse5@7.3.0:
    resolution: {integrity: sha512-IInvU7fabl34qmi9gY8XOVxhYyMyuH2xUNpb2q8/Y+7552KlejkRvqvD19nMoUW/uQGGbqNpA6Tufu5FL5BZgw==}

  path-exists@4.0.0:
    resolution: {integrity: sha512-ak9Qy5Q7jYb2Wwcey5Fpvg2KoAc/ZIhLSLOSBmRmygPsGwkVVt0fZa0qrtMz+m6tJTAHfZQ8FnmB4MG4LWy7/w==}
    engines: {node: '>=8'}

  path-key@3.1.1:
    resolution: {integrity: sha512-ojmeN0qd+y0jszEtoY48r0Peq5dwMEkIlCOu6Q5f41lfkswXuKtYrhgoTpLnyIcHm24Uhqx+5Tqm2InSwLhE6Q==}
    engines: {node: '>=8'}

  path-parse@1.0.7:
    resolution: {integrity: sha512-LDJzPVEEEPR+y48z93A0Ed0yXb8pAByGWo/k5YYdYgpY2/2EsOsksJrq7lOHxryrVOn1ejG6oAp8ahvOIQD8sw==}

  path-scurry@1.11.1:
    resolution: {integrity: sha512-Xa4Nw17FS9ApQFJ9umLiJS4orGjm7ZzwUrwamcGQuHSzDyth9boKDaycYdDcZDuqYATXw4HFXgaqWTctW/v1HA==}
    engines: {node: '>=16 || 14 >=14.18'}

  pathe@2.0.3:
    resolution: {integrity: sha512-WUjGcAqP1gQacoQe+OBJsFA7Ld4DyXuUIjZ5cc75cLHvJ7dtNsTugphxIADwspS+AraAUePCKrSVtPLFj/F88w==}

  pathval@2.0.1:
    resolution: {integrity: sha512-//nshmD55c46FuFw26xV/xFAaB5HF9Xdap7HJBBnrKdAd6/GxDBaNA1870O79+9ueg61cZLSVc+OaFlfmObYVQ==}
    engines: {node: '>= 14.16'}

  picocolors@1.1.1:
    resolution: {integrity: sha512-xceH2snhtb5M9liqDsmEw56le376mTZkEX/jEb/RxNFyegNul7eNslCXP9FDj/Lcu0X8KEyMceP2ntpaHrDEVA==}

  picomatch@2.3.1:
    resolution: {integrity: sha512-JU3teHTNjmE2VCGFzuY8EXzCDVwEqB2a8fsIvwaStHhAWJEeVd1o1QD80CU6+ZdEXXSLbSsuLwJjkCBWqRQUVA==}
    engines: {node: '>=8.6'}

  picomatch@4.0.2:
    resolution: {integrity: sha512-M7BAV6Rlcy5u+m6oPhAPFgJTzAioX/6B0DxyvDlo9l8+T3nLKbrczg2WLUyzd45L8RqfUMyGPzekbMvX2Ldkwg==}
    engines: {node: '>=12'}

  picomatch@4.0.3:
    resolution: {integrity: sha512-5gTmgEY/sqK6gFXLIsQNH19lWb4ebPDLA4SdLP7dsWkIXHWlG66oPuVvXSGFPppYZz8ZDZq0dYYrbHfBCVUb1Q==}
    engines: {node: '>=12'}

  possible-typed-array-names@1.1.0:
    resolution: {integrity: sha512-/+5VFTchJDoVj3bhoqi6UeymcD00DAwb1nJwamzPvHEszJ4FpF6SNNbUbOS8yI56qHzdV8eK0qEfOSiodkTdxg==}
    engines: {node: '>= 0.4'}

  postcss@8.4.31:
    resolution: {integrity: sha512-PS08Iboia9mts/2ygV3eLpY5ghnUcfLV/EXTOW1E2qYxJKGGBUtNjN76FYHnMs36RmARn41bC0AZmn+rR0OVpQ==}
    engines: {node: ^10 || ^12 || >=14}

  postcss@8.5.6:
    resolution: {integrity: sha512-3Ybi1tAuwAP9s0r1UQ2J4n5Y0G05bJkpUIO0/bI9MhwmD70S5aTWbXGBwxHrelT+XM1k6dM0pk+SwNkpTRN7Pg==}
    engines: {node: ^10 || ^12 || >=14}

  prelude-ls@1.2.1:
    resolution: {integrity: sha512-vkcDPrRZo1QZLbn5RLGPpg/WmIQ65qoWWhcGKf/b5eplkkarX0m9z8ppCat4mlOqUsWpyNuYgO3VRyrYHSzX5g==}
    engines: {node: '>= 0.8.0'}

  pretty-format@27.5.1:
    resolution: {integrity: sha512-Qb1gy5OrP5+zDf2Bvnzdl3jsTf1qXVMazbvCoKhtKqVs4/YK4ozX4gKQJJVyNe+cajNPn0KoC0MC3FUmaHWEmQ==}
    engines: {node: ^10.13.0 || ^12.13.0 || ^14.15.0 || >=15.0.0}

  prop-types@15.8.1:
    resolution: {integrity: sha512-oj87CgZICdulUohogVAR7AjlC0327U4el4L6eAvOqCeudMDVU0NThNaV+b9Df4dXgSP1gXMTnPdhfe/2qDH5cg==}

  punycode@2.3.1:
    resolution: {integrity: sha512-vYt7UD1U9Wg6138shLtLOvdAu+8DsC/ilFtEVHcH+wydcSpNE20AfSOduf6MkRFahL5FY7X1oU7nKVZFtfq8Fg==}
    engines: {node: '>=6'}

  queue-microtask@1.2.3:
    resolution: {integrity: sha512-NuaNSa6flKT5JaSYQzJok04JzTL1CA6aGhv5rfLW3PgqA+M2ChpZQnAC8h8i4ZFkBS8X5RqkDBHA7r4hej3K9A==}

  react-dom@19.2.3:
    resolution: {integrity: sha512-yELu4WmLPw5Mr/lmeEpox5rw3RETacE++JgHqQzd2dg+YbJuat3jH4ingc+WPZhxaoFzdv9y33G+F7Nl5O0GBg==}
    peerDependencies:
      react: ^19.2.3

  react-is@16.13.1:
    resolution: {integrity: sha512-24e6ynE2H+OKt4kqsOvNd8kBpV65zoxbA4BVsEOB3ARVWQki/DHzaUoC5KuON/BiccDaCCTZBuOcfZs70kR8bQ==}

  react-is@17.0.2:
    resolution: {integrity: sha512-w2GsyukL62IJnlaff/nRegPQR94C/XXamvMWmSHRJ4y7Ts/4ocGRmTHvOs8PSE6pB3dWOrD/nueuU5sduBsQ4w==}

  react-refresh@0.18.0:
    resolution: {integrity: sha512-QgT5//D3jfjJb6Gsjxv0Slpj23ip+HtOpnNgnb2S5zU3CB26G/IDPGoy4RJB42wzFE46DRsstbW6tKHoKbhAxw==}
    engines: {node: '>=0.10.0'}

  react-remove-scroll-bar@2.3.8:
    resolution: {integrity: sha512-9r+yi9+mgU33AKcj6IbT9oRCO78WriSj6t/cF8DWBZJ9aOGPOTEDvdUDz1FwKim7QXWwmHqtdHnRJfhAxEG46Q==}
    engines: {node: '>=10'}
    peerDependencies:
      '@types/react': '*'
      react: ^16.8.0 || ^17.0.0 || ^18.0.0 || ^19.0.0
    peerDependenciesMeta:
      '@types/react':
        optional: true

  react-remove-scroll@2.7.1:
    resolution: {integrity: sha512-HpMh8+oahmIdOuS5aFKKY6Pyog+FNaZV/XyJOq7b4YFwsFHe5yYfdbIalI4k3vU2nSDql7YskmUseHsRrJqIPA==}
    engines: {node: '>=10'}
    peerDependencies:
      '@types/react': '*'
      react: ^16.8.0 || ^17.0.0 || ^18.0.0 || ^19.0.0 || ^19.0.0-rc
    peerDependenciesMeta:
      '@types/react':
        optional: true

  react-style-singleton@2.2.3:
    resolution: {integrity: sha512-b6jSvxvVnyptAiLjbkWLE/lOnR4lfTtDAl+eUC7RZy+QQWc6wRzIV2CE6xBuMmDxc2qIihtDCZD5NPOFl7fRBQ==}
    engines: {node: '>=10'}
    peerDependencies:
      '@types/react': '*'
      react: ^16.8.0 || ^17.0.0 || ^18.0.0 || ^19.0.0 || ^19.0.0-rc
    peerDependenciesMeta:
      '@types/react':
        optional: true

  react@19.2.3:
    resolution: {integrity: sha512-Ku/hhYbVjOQnXDZFv2+RibmLFGwFdeeKHFcOTlrt7xplBnya5OGn/hIRDsqDiSUcfORsDC7MPxwork8jBwsIWA==}
    engines: {node: '>=0.10.0'}

  redent@3.0.0:
    resolution: {integrity: sha512-6tDA8g98We0zd0GvVeMT9arEOnTw9qM03L9cJXaCjrip1OO764RDBLBfrB4cwzNGDj5OA5ioymC9GkizgWJDUg==}
    engines: {node: '>=8'}

  reflect.getprototypeof@1.0.10:
    resolution: {integrity: sha512-00o4I+DVrefhv+nX0ulyi3biSHCPDe+yLv5o/p6d/UVlirijB8E16FtfwSAi4g3tcqrQ4lRAqQSoFEZJehYEcw==}
    engines: {node: '>= 0.4'}

  regexp.prototype.flags@1.5.4:
    resolution: {integrity: sha512-dYqgNSZbDwkaJ2ceRd9ojCGjBq+mOm9LmtXnAnEGyHhN/5R7iDW2TRw3h+o/jCFxus3P2LfWIIiwowAjANm7IA==}
    engines: {node: '>= 0.4'}

  resolve-from@4.0.0:
    resolution: {integrity: sha512-pb/MYmXstAkysRFx8piNI1tGFNQIFA3vkE3Gq4EuA1dF6gHp/+vgZqsCGJapvy8N3Q+4o7FwvquPJcnZ7RYy4g==}
    engines: {node: '>=4'}

  resolve-pkg-maps@1.0.0:
    resolution: {integrity: sha512-seS2Tj26TBVOC2NIc2rOe2y2ZO7efxITtLZcGSOnHHNOQ7CkiUBfw0Iw2ck6xkIhPwLhKNLS8BO+hEpngQlqzw==}

  resolve@1.22.10:
    resolution: {integrity: sha512-NPRy+/ncIMeDlTAsuqwKIiferiawhefFJtkNSW0qZJEqMEb+qBt/77B/jGeeek+F0uOeN05CDa6HXbbIgtVX4w==}
    engines: {node: '>= 0.4'}
    hasBin: true

  resolve@2.0.0-next.5:
    resolution: {integrity: sha512-U7WjGVG9sH8tvjW5SmGbQuui75FiyjAX72HX15DwBBwF9dNiQZRQAg9nnPhYy+TUnE0+VcrttuvNI8oSxZcocA==}
    hasBin: true

  reusify@1.1.0:
    resolution: {integrity: sha512-g6QUff04oZpHs0eG5p83rFLhHeV00ug/Yf9nZM6fLeUrPguBTkTQOdpAWWspMh55TZfVQDPaN3NQJfbVRAxdIw==}
    engines: {iojs: '>=1.0.0', node: '>=0.10.0'}

  rollup@4.50.0:
    resolution: {integrity: sha512-/Zl4D8zPifNmyGzJS+3kVoyXeDeT/GrsJM94sACNg9RtUE0hrHa1bNPtRSrfHTMH5HjRzce6K7rlTh3Khiw+pw==}
    engines: {node: '>=18.0.0', npm: '>=8.0.0'}
    hasBin: true

  rrweb-cssom@0.8.0:
    resolution: {integrity: sha512-guoltQEx+9aMf2gDZ0s62EcV8lsXR+0w8915TC3ITdn2YueuNjdAYh/levpU9nFaoChh9RUS5ZdQMrKfVEN9tw==}

  run-parallel@1.2.0:
    resolution: {integrity: sha512-5l4VyZR86LZ/lDxZTR6jqL8AFE2S0IFLMP26AbjsLVADxHdhB/c0GUsH+y39UfCi3dzz8OlQuPmnaJOMoDHQBA==}

  safe-array-concat@1.1.3:
    resolution: {integrity: sha512-AURm5f0jYEOydBj7VQlVvDrjeFgthDdEF5H1dP+6mNpoXOMo1quQqJ4wvJDyRZ9+pO3kGWoOdmV08cSv2aJV6Q==}
    engines: {node: '>=0.4'}

  safe-push-apply@1.0.0:
    resolution: {integrity: sha512-iKE9w/Z7xCzUMIZqdBsp6pEQvwuEebH4vdpjcDWnyzaI6yl6O9FHvVpmGelvEHNsoY6wGblkxR6Zty/h00WiSA==}
    engines: {node: '>= 0.4'}

  safe-regex-test@1.1.0:
    resolution: {integrity: sha512-x/+Cz4YrimQxQccJf5mKEbIa1NzeCRNI5Ecl/ekmlYaampdNLPalVyIcCZNNH3MvmqBugV5TMYZXv0ljslUlaw==}
    engines: {node: '>= 0.4'}

  safer-buffer@2.1.2:
    resolution: {integrity: sha512-YZo3K82SD7Riyi0E1EQPojLz7kpepnSQI9IyPbHHg1XXXevb5dJI7tpyN2ADxGcQbHG7vcyRHk0cbwqcQriUtg==}

  saxes@6.0.0:
    resolution: {integrity: sha512-xAg7SOnEhrm5zI3puOOKyy1OMcMlIJZYNJY7xLBwSze0UjhPLnWfj2GF2EpT0jmzaJKIWKHLsaSSajf35bcYnA==}
    engines: {node: '>=v12.22.7'}

  scheduler@0.27.0:
    resolution: {integrity: sha512-eNv+WrVbKu1f3vbYJT/xtiF5syA5HPIMtf9IgY/nKg0sWqzAUEvqY/xm7OcZc/qafLx/iO9FgOmeSAp4v5ti/Q==}

  semver@6.3.1:
    resolution: {integrity: sha512-BR7VvDCVHO+q2xBEWskxS6DJE1qRnb7DxzUrogb71CWoSficBxYsiAGd+Kl0mmq/MprG9yArRkyrQxTO6XjMzA==}
    hasBin: true

  semver@7.7.2:
    resolution: {integrity: sha512-RF0Fw+rO5AMf9MAyaRXI4AV0Ulj5lMHqVxxdSgiVbixSCXoEmmX/jk0CuJw4+3SqroYO9VoUh+HcuJivvtJemA==}
    engines: {node: '>=10'}
    hasBin: true

  semver@7.7.3:
    resolution: {integrity: sha512-SdsKMrI9TdgjdweUSR9MweHA4EJ8YxHn8DFaDisvhVlUOe4BF1tLD7GAj0lIqWVl+dPb/rExr0Btby5loQm20Q==}
    engines: {node: '>=10'}
    hasBin: true

  set-function-length@1.2.2:
    resolution: {integrity: sha512-pgRc4hJ4/sNjWCSS9AmnS40x3bNMDTknHgL5UaMBTMyJnU90EgWh1Rz+MC9eFu4BuN/UwZjKQuY/1v3rM7HMfg==}
    engines: {node: '>= 0.4'}

  set-function-name@2.0.2:
    resolution: {integrity: sha512-7PGFlmtwsEADb0WYyvCMa1t+yke6daIG4Wirafur5kcf+MhUnPms1UeR0CKQdTZD81yESwMHbtn+TR+dMviakQ==}
    engines: {node: '>= 0.4'}

  set-proto@1.0.0:
    resolution: {integrity: sha512-RJRdvCo6IAnPdsvP/7m6bsQqNnn1FCBX5ZNtFL98MmFF/4xAIJTIg1YbHW5DC2W5SKZanrC6i4HsJqlajw/dZw==}
    engines: {node: '>= 0.4'}

  shadcn-ui@0.9.5:
    resolution: {integrity: sha512-dsBQWpdLLYCdSdmvOmu53nJhhWnQD1OiblhuhkI4rPYxPKTyfbmZ2NTJHWMu1fXN9PTfN6IVK5vvh+BrjHJx2g==}
    hasBin: true

  sharp@0.34.5:
    resolution: {integrity: sha512-Ou9I5Ft9WNcCbXrU9cMgPBcCK8LiwLqcbywW3t4oDV37n1pzpuNLsYiAV8eODnjbtQlSDwZ2cUEeQz4E54Hltg==}
    engines: {node: ^18.17.0 || ^20.3.0 || >=21.0.0}

  shebang-command@2.0.0:
    resolution: {integrity: sha512-kHxr2zZpYtdmrN1qDjrrX/Z1rR1kG8Dx+gkpK1G4eXmvXswmcE1hTWBWYUzlraYw1/yZp6YuDY77YtvbN0dmDA==}
    engines: {node: '>=8'}

  shebang-regex@3.0.0:
    resolution: {integrity: sha512-7++dFhtcx3353uBaq8DDR4NuxBetBzC7ZQOhmTQInHEd6bSrXdiEyzCvG07Z44UYdLShWUyXt5M/yhz8ekcb1A==}
    engines: {node: '>=8'}

  side-channel-list@1.0.0:
    resolution: {integrity: sha512-FCLHtRD/gnpCiCHEiJLOwdmFP+wzCmDEkc9y7NsYxeF4u7Btsn1ZuwgwJGxImImHicJArLP4R0yX4c2KCrMrTA==}
    engines: {node: '>= 0.4'}

  side-channel-map@1.0.1:
    resolution: {integrity: sha512-VCjCNfgMsby3tTdo02nbjtM/ewra6jPHmpThenkTYh8pG9ucZ/1P8So4u4FGBek/BjpOVsDCMoLA/iuBKIFXRA==}
    engines: {node: '>= 0.4'}

  side-channel-weakmap@1.0.2:
    resolution: {integrity: sha512-WPS/HvHQTYnHisLo9McqBHOJk2FkHO/tlpvldyrnem4aeQp4hai3gythswg6p01oSoTl58rcpiFAjF2br2Ak2A==}
    engines: {node: '>= 0.4'}

  side-channel@1.1.0:
    resolution: {integrity: sha512-ZX99e6tRweoUXqR+VBrslhda51Nh5MTQwou5tnUDgbtyM0dBgmhEDtWGP/xbKn6hqfPRHujUNwz5fy/wbbhnpw==}
    engines: {node: '>= 0.4'}

  siginfo@2.0.0:
    resolution: {integrity: sha512-ybx0WO1/8bSBLEWXZvEd7gMW3Sn3JFlW3TvX1nREbDLRNQNaeNN8WK0meBwPdAaOI7TtRRRJn/Es1zhrrCHu7g==}

  signal-exit@4.1.0:
    resolution: {integrity: sha512-bzyZ1e88w9O1iNJbKnOlvYTrWPDl46O1bG0D3XInv+9tkPrxrN8jUUTiFlDkkmKWgn1M6CfIA13SuGqOa9Korw==}
    engines: {node: '>=14'}

  source-map-js@1.2.1:
    resolution: {integrity: sha512-UXWMKhLOwVKb728IUtQPXxfYU+usdybtUrK/8uGE8CQMvrhOpwvzDBwj0QhSL7MQc7vIsISBG8VQ8+IDQxpfQA==}
    engines: {node: '>=0.10.0'}

  stable-hash@0.0.5:
    resolution: {integrity: sha512-+L3ccpzibovGXFK+Ap/f8LOS0ahMrHTf3xu7mMLSpEGU0EO9ucaysSylKo9eRDFNhWve/y275iPmIZ4z39a9iA==}

  stackback@0.0.2:
    resolution: {integrity: sha512-1XMJE5fQo1jGH6Y/7ebnwPOBEkIEnT4QF32d5R1+VXdXveM0IBMJt8zfaxX1P3QhVwrYe+576+jkANtSS2mBbw==}

  state-local@1.0.7:
    resolution: {integrity: sha512-HTEHMNieakEnoe33shBYcZ7NX83ACUjCu8c40iOGEZsngj9zRnkqS9j1pqQPXwobB0ZcVTk27REb7COQ0UR59w==}

  std-env@3.9.0:
    resolution: {integrity: sha512-UGvjygr6F6tpH7o2qyqR6QYpwraIjKSdtzyBdyytFOHmPZY917kwdwLG0RbOjWOnKmnm3PeHjaoLLMie7kPLQw==}

  stop-iteration-iterator@1.1.0:
    resolution: {integrity: sha512-eLoXW/DHyl62zxY4SCaIgnRhuMr6ri4juEYARS8E6sCEqzKpOiE521Ucofdx+KnDZl5xmvGYaaKCk5FEOxJCoQ==}
    engines: {node: '>= 0.4'}

  string-width@4.2.3:
    resolution: {integrity: sha512-wKyQRQpjJ0sIp62ErSZdGsjMJWsap5oRNihHhu6G7JVO/9jIB6UyevL+tXuOqrng8j/cxKTWyWUwvSTriiZz/g==}
    engines: {node: '>=8'}

  string-width@5.1.2:
    resolution: {integrity: sha512-HnLOCR3vjcY8beoNLtcjZ5/nxn2afmME6lhrDrebokqMap+XbeW8n9TXpPDOqdGK5qcI3oT0GKTW6wC7EMiVqA==}
    engines: {node: '>=12'}

  string.prototype.includes@2.0.1:
    resolution: {integrity: sha512-o7+c9bW6zpAdJHTtujeePODAhkuicdAryFsfVKwA+wGw89wJ4GTY484WTucM9hLtDEOpOvI+aHnzqnC5lHp4Rg==}
    engines: {node: '>= 0.4'}

  string.prototype.matchall@4.0.12:
    resolution: {integrity: sha512-6CC9uyBL+/48dYizRf7H7VAYCMCNTBeM78x/VTUe9bFEaxBepPJDa1Ow99LqI/1yF7kuy7Q3cQsYMrcjGUcskA==}
    engines: {node: '>= 0.4'}

  string.prototype.repeat@1.0.0:
    resolution: {integrity: sha512-0u/TldDbKD8bFCQ/4f5+mNRrXwZ8hg2w7ZR8wa16e8z9XpePWl3eGEcUD0OXpEH/VJH/2G3gjUtR3ZOiBe2S/w==}

  string.prototype.trim@1.2.10:
    resolution: {integrity: sha512-Rs66F0P/1kedk5lyYyH9uBzuiI/kNRmwJAR9quK6VOtIpZ2G+hMZd+HQbbv25MgCA6gEffoMZYxlTod4WcdrKA==}
    engines: {node: '>= 0.4'}

  string.prototype.trimend@1.0.9:
    resolution: {integrity: sha512-G7Ok5C6E/j4SGfyLCloXTrngQIQU3PWtXGst3yM7Bea9FRURf1S42ZHlZZtsNque2FN2PoUhfZXYLNWwEr4dLQ==}
    engines: {node: '>= 0.4'}

  string.prototype.trimstart@1.0.8:
    resolution: {integrity: sha512-UXSH262CSZY1tfu3G3Secr6uGLCFVPMhIqHjlgCUtCCcgihYc/xKs9djMTMUOb2j1mVSeU8EU6NWc/iQKU6Gfg==}
    engines: {node: '>= 0.4'}

  strip-ansi@6.0.1:
    resolution: {integrity: sha512-Y38VPSHcqkFrCpFnQ9vuSXmquuv5oXOKpGeT6aGrr3o3Gc9AlVa6JBfUSOCnbxGGZF+/0ooI7KrPuUSztUdU5A==}
    engines: {node: '>=8'}

  strip-ansi@7.1.0:
    resolution: {integrity: sha512-iq6eVVI64nQQTRYq2KtEg2d2uU7LElhTJwsH4YzIHZshxlgZms/wIc4VoDQTlG/IvVIrBKG06CrZnp0qv7hkcQ==}
    engines: {node: '>=12'}

  strip-bom@3.0.0:
    resolution: {integrity: sha512-vavAMRXOgBVNF6nyEEmL3DBK19iRpDcoIwW+swQ+CbGiu7lju6t+JklA1MHweoWtadgt4ISVUsXLyDq34ddcwA==}
    engines: {node: '>=4'}

  strip-indent@3.0.0:
    resolution: {integrity: sha512-laJTa3Jb+VQpaC6DseHhF7dXVqHTfJPCRDaEbid/drOhgitgYku/letMUqOXFoWV0zIIUbjpdH2t+tYj4bQMRQ==}
    engines: {node: '>=8'}

  strip-json-comments@3.1.1:
    resolution: {integrity: sha512-6fPc+R4ihwqP6N/aIv2f1gMH8lOVtWQHoqC4yK6oSDVVocumAsfCqjkXnqiYMhmMwS/mEHLp7Vehlt3ql6lEig==}
    engines: {node: '>=8'}

  strip-literal@3.0.0:
    resolution: {integrity: sha512-TcccoMhJOM3OebGhSBEmp3UZ2SfDMZUEBdRA/9ynfLi8yYajyWX3JiXArcJt4Umh4vISpspkQIY8ZZoCqjbviA==}

  styled-jsx@5.1.6:
    resolution: {integrity: sha512-qSVyDTeMotdvQYoHWLNGwRFJHC+i+ZvdBRYosOFgC+Wg1vx4frN2/RG/NA7SYqqvKNLf39P2LSRA2pu6n0XYZA==}
    engines: {node: '>= 12.0.0'}
    peerDependencies:
      '@babel/core': '*'
      babel-plugin-macros: '*'
      react: '>= 16.8.0 || 17.x.x || ^18.0.0-0 || ^19.0.0-0'
    peerDependenciesMeta:
      '@babel/core':
        optional: true
      babel-plugin-macros:
        optional: true

  supports-color@7.2.0:
    resolution: {integrity: sha512-qpCAvRl9stuOHveKsn7HncJRvv501qIacKzQlO/+Lwxc9+0q2wLyv4Dfvt80/DPn2pqOBsJdDiogXGR9+OvwRw==}
    engines: {node: '>=8'}

  supports-preserve-symlinks-flag@1.0.0:
    resolution: {integrity: sha512-ot0WnXS9fgdkgIcePe6RHNk1WA8+muPa6cSjeR3V8K27q9BB1rTE3R1p7Hv0z1ZyAc8s6Vvv8DIyWf681MAt0w==}
    engines: {node: '>= 0.4'}

  symbol-tree@3.2.4:
    resolution: {integrity: sha512-9QNk5KwDF+Bvz+PyObkmSYjI5ksVUYtjW7AU22r2NKcfLJcXp96hkDWU3+XndOsUb+AQ9QhfzfCT2O+CNWT5Tw==}

  tailwind-merge@3.4.0:
    resolution: {integrity: sha512-uSaO4gnW+b3Y2aWoWfFpX62vn2sR3skfhbjsEnaBI81WD1wBLlHZe5sWf0AqjksNdYTbGBEd0UasQMT3SNV15g==}

  tailwindcss@4.1.18:
    resolution: {integrity: sha512-4+Z+0yiYyEtUVCScyfHCxOYP06L5Ne+JiHhY2IjR2KWMIWhJOYZKLSGZaP5HkZ8+bY0cxfzwDE5uOmzFXyIwxw==}

  tapable@2.2.2:
    resolution: {integrity: sha512-Re10+NauLTMCudc7T5WLFLAwDhQ0JWdrMK+9B2M8zR5hRExKmsRDCBA7/aV/pNJFltmBFO5BAMlQFi/vq3nKOg==}
    engines: {node: '>=6'}

  test-exclude@7.0.1:
    resolution: {integrity: sha512-pFYqmTw68LXVjeWJMST4+borgQP2AyMNbg1BpZh9LbyhUeNkeaPF9gzfPGUAnSMV3qPYdWUwDIjjCLiSDOl7vg==}
    engines: {node: '>=18'}

  tinybench@2.9.0:
    resolution: {integrity: sha512-0+DUvqWMValLmha6lr4kD8iAMK1HzV0/aKnCtWb9v9641TnP/MFb7Pc2bxoxQjTXAErryXVgUOfv2YqNllqGeg==}

  tinyexec@0.3.2:
    resolution: {integrity: sha512-KQQR9yN7R5+OSwaK0XQoj22pwHoTlgYqmUscPYoknOoWCWfj/5/ABTMRi69FrKU5ffPVh5QcFikpWJI/P1ocHA==}

  tinyglobby@0.2.14:
    resolution: {integrity: sha512-tX5e7OM1HnYr2+a2C/4V0htOcSQcoSTH9KgJnVvNm5zm/cyEWKJ7j7YutsH9CxMdtOkkLFy2AHrMci9IM8IPZQ==}
    engines: {node: '>=12.0.0'}

  tinypool@1.1.1:
    resolution: {integrity: sha512-Zba82s87IFq9A9XmjiX5uZA/ARWDrB03OHlq+Vw1fSdt0I+4/Kutwy8BP4Y/y/aORMo61FQ0vIb5j44vSo5Pkg==}
    engines: {node: ^18.0.0 || >=20.0.0}

  tinyrainbow@2.0.0:
    resolution: {integrity: sha512-op4nsTR47R6p0vMUUoYl/a+ljLFVtlfaXkLQmqfLR1qHma1h/ysYk4hEXZ880bf2CYgTskvTa/e196Vd5dDQXw==}
    engines: {node: '>=14.0.0'}

  tinyspy@4.0.3:
    resolution: {integrity: sha512-t2T/WLB2WRgZ9EpE4jgPJ9w+i66UZfDc8wHh0xrwiRNN+UwH98GIJkTeZqX9rg0i0ptwzqW+uYeIF0T4F8LR7A==}
    engines: {node: '>=14.0.0'}

  tldts-core@6.1.86:
    resolution: {integrity: sha512-Je6p7pkk+KMzMv2XXKmAE3McmolOQFdxkKw0R8EYNr7sELW46JqnNeTX8ybPiQgvg1ymCoF8LXs5fzFaZvJPTA==}

  tldts@6.1.86:
    resolution: {integrity: sha512-WMi/OQ2axVTf/ykqCQgXiIct+mSQDFdH2fkwhPwgEwvJ1kSzZRiinb0zF2Xb8u4+OqPChmyI6MEu4EezNJz+FQ==}
    hasBin: true

  to-regex-range@5.0.1:
    resolution: {integrity: sha512-65P7iz6X5yEr1cwcgvQxbbIw7Uk3gOy5dIdtZ4rDveLqhrdJP+Li/Hx6tyK0NEb+2GCyneCMJiGqrADCSNk8sQ==}
    engines: {node: '>=8.0'}

  tough-cookie@5.1.2:
    resolution: {integrity: sha512-FVDYdxtnj0G6Qm/DhNPSb8Ju59ULcup3tuJxkFb5K8Bv2pUXILbf0xZWU8PX8Ov19OXljbUyveOFwRMwkXzO+A==}
    engines: {node: '>=16'}

  tr46@5.1.1:
    resolution: {integrity: sha512-hdF5ZgjTqgAntKkklYw0R03MG2x/bSzTtkxmIRw/sTNV8YXsCJ1tfLAX23lhxhHJlEf3CRCOCGGWw3vI3GaSPw==}
    engines: {node: '>=18'}

  ts-api-utils@2.1.0:
    resolution: {integrity: sha512-CUgTZL1irw8u29bzrOD/nH85jqyc74D6SshFgujOIA7osm2Rz7dYH77agkx7H4FBNxDq7Cjf+IjaX/8zwFW+ZQ==}
    engines: {node: '>=18.12'}
    peerDependencies:
      typescript: '>=4.8.4'

  tsconfig-paths@3.15.0:
    resolution: {integrity: sha512-2Ac2RgzDe/cn48GvOe3M+o82pEFewD3UPbyoUHHdKasHwJKjds4fLXWf/Ux5kATBKN20oaFGu+jbElp1pos0mg==}

  tslib@2.8.1:
    resolution: {integrity: sha512-oJFu94HQb+KVduSUQL7wnpmqnfmLsOA/nAh6b6EH0wCEoK0/mPeXU6c3wKDV83MkOuHPRHtSXKKU99IBazS/2w==}

  tsx@4.21.0:
    resolution: {integrity: sha512-5C1sg4USs1lfG0GFb2RLXsdpXqBSEhAaA/0kPL01wxzpMqLILNxIxIOKiILz+cdg/pLnOUxFYOR5yhHU666wbw==}
    engines: {node: '>=18.0.0'}
    hasBin: true

  tw-animate-css@1.4.0:
    resolution: {integrity: sha512-7bziOlRqH0hJx80h/3mbicLW7o8qLsH5+RaLR2t+OHM3D0JlWGODQKQ4cxbK7WlvmUxpcj6Kgu6EKqjrGFe3QQ==}

  type-check@0.4.0:
    resolution: {integrity: sha512-XleUoc9uwGXqjWwXaUTZAmzMcFZ5858QA2vvx1Ur5xIcixXIP+8LnFDgRplU30us6teqdlskFfu+ae4K79Ooew==}
    engines: {node: '>= 0.8.0'}

  typed-array-buffer@1.0.3:
    resolution: {integrity: sha512-nAYYwfY3qnzX30IkA6AQZjVbtK6duGontcQm1WSG1MD94YLqK0515GNApXkoxKOWMusVssAHWLh9SeaoefYFGw==}
    engines: {node: '>= 0.4'}

  typed-array-byte-length@1.0.3:
    resolution: {integrity: sha512-BaXgOuIxz8n8pIq3e7Atg/7s+DpiYrxn4vdot3w9KbnBhcRQq6o3xemQdIfynqSeXeDrF32x+WvfzmOjPiY9lg==}
    engines: {node: '>= 0.4'}

  typed-array-byte-offset@1.0.4:
    resolution: {integrity: sha512-bTlAFB/FBYMcuX81gbL4OcpH5PmlFHqlCCpAl8AlEzMz5k53oNDvN8p1PNOWLEmI2x4orp3raOFB51tv9X+MFQ==}
    engines: {node: '>= 0.4'}

  typed-array-length@1.0.7:
    resolution: {integrity: sha512-3KS2b+kL7fsuk/eJZ7EQdnEmQoaho/r6KUef7hxvltNA5DR8NAUM+8wJMbJyZ4G9/7i3v5zPBIMN5aybAh2/Jg==}
    engines: {node: '>= 0.4'}

  typescript@5.9.3:
    resolution: {integrity: sha512-jl1vZzPDinLr9eUt3J/t7V6FgNEw9QjvBPdysz9KfQDD41fQrC2Y4vKQdiaUpFT4bXlb1RHhLpp8wtm6M5TgSw==}
    engines: {node: '>=14.17'}
    hasBin: true

  unbox-primitive@1.1.0:
    resolution: {integrity: sha512-nWJ91DjeOkej/TA8pXQ3myruKpKEYgqvpw9lz4OPHj/NWFNluYrjbz9j01CJ8yKQd2g4jFoOkINCTW2I5LEEyw==}
    engines: {node: '>= 0.4'}

  uncrypto@0.1.3:
    resolution: {integrity: sha512-Ql87qFHB3s/De2ClA9e0gsnS6zXG27SkTiSJwjCc9MebbfapQfuPzumMIUMi38ezPZVNFcHI9sUIepeQfw8J8Q==}

  undici-types@6.21.0:
    resolution: {integrity: sha512-iwDZqg0QAGrg9Rav5H4n0M64c3mkR59cJ6wQp+7C4nI0gsmExaedaYLNO44eT4AtBBwjbTiGPMlt2Md0T9H9JQ==}

  undici@7.12.0:
    resolution: {integrity: sha512-GrKEsc3ughskmGA9jevVlIOPMiiAHJ4OFUtaAH+NhfTUSiZ1wMPIQqQvAJUrJspFXJt3EBWgpAeoHEDVT1IBug==}
    engines: {node: '>=20.18.1'}

  unrs-resolver@1.7.11:
    resolution: {integrity: sha512-OhuAzBImFPjKNgZ2JwHMfGFUA6NSbRegd1+BPjC1Y0E6X9Y/vJ4zKeGmIMqmlYboj6cMNEwKI+xQisrg4J0HaQ==}

  update-browserslist-db@1.1.3:
    resolution: {integrity: sha512-UxhIZQ+QInVdunkDAaiazvvT/+fXL5Osr0JZlJulepYu6Jd7qJtDZjlur0emRlT71EN3ScPoE7gvsuIKKNavKw==}
    hasBin: true
    peerDependencies:
      browserslist: '>= 4.21.0'

  uri-js@4.4.1:
    resolution: {integrity: sha512-7rKUyy33Q1yc98pQ1DAmLtwX109F7TIfWlW1Ydo8Wl1ii1SeHieeh0HHfPeL2fMXK6z0s8ecKs9frCuLJvndBg==}

  use-callback-ref@1.3.3:
    resolution: {integrity: sha512-jQL3lRnocaFtu3V00JToYz/4QkNWswxijDaCVNZRiRTO3HQDLsdu1ZtmIUvV4yPp+rvWm5j0y0TG/S61cuijTg==}
    engines: {node: '>=10'}
    peerDependencies:
      '@types/react': '*'
      react: ^16.8.0 || ^17.0.0 || ^18.0.0 || ^19.0.0 || ^19.0.0-rc
    peerDependenciesMeta:
      '@types/react':
        optional: true

  use-sidecar@1.1.3:
    resolution: {integrity: sha512-Fedw0aZvkhynoPYlA5WXrMCAMm+nSWdZt6lzJQ7Ok8S6Q+VsHmHpRWndVRJ8Be0ZbkfPc5LRYH+5XrzXcEeLRQ==}
    engines: {node: '>=10'}
    peerDependencies:
      '@types/react': '*'
      react: ^16.8.0 || ^17.0.0 || ^18.0.0 || ^19.0.0 || ^19.0.0-rc
    peerDependenciesMeta:
      '@types/react':
        optional: true

  vite-node@3.2.4:
    resolution: {integrity: sha512-EbKSKh+bh1E1IFxeO0pg1n4dvoOTt0UDiXMd/qn++r98+jPO1xtJilvXldeuQ8giIB5IkpjCgMleHMNEsGH6pg==}
    engines: {node: ^18.0.0 || ^20.0.0 || >=22.0.0}
    hasBin: true

  vite@7.1.3:
    resolution: {integrity: sha512-OOUi5zjkDxYrKhTV3V7iKsoS37VUM7v40+HuwEmcrsf11Cdx9y3DIr2Px6liIcZFwt3XSRpQvFpL3WVy7ApkGw==}
    engines: {node: ^20.19.0 || >=22.12.0}
    hasBin: true
    peerDependencies:
      '@types/node': ^20.19.0 || >=22.12.0
      jiti: '>=1.21.0'
      less: ^4.0.0
      lightningcss: ^1.21.0
      sass: ^1.70.0
      sass-embedded: ^1.70.0
      stylus: '>=0.54.8'
      sugarss: ^5.0.0
      terser: ^5.16.0
      tsx: ^4.8.1
      yaml: ^2.4.2
    peerDependenciesMeta:
      '@types/node':
        optional: true
      jiti:
        optional: true
      less:
        optional: true
      lightningcss:
        optional: true
      sass:
        optional: true
      sass-embedded:
        optional: true
      stylus:
        optional: true
      sugarss:
        optional: true
      terser:
        optional: true
      tsx:
        optional: true
      yaml:
        optional: true

  vitest@3.2.4:
    resolution: {integrity: sha512-LUCP5ev3GURDysTWiP47wRRUpLKMOfPh+yKTx3kVIEiu5KOMeqzpnYNsKyOoVrULivR8tLcks4+lga33Whn90A==}
    engines: {node: ^18.0.0 || ^20.0.0 || >=22.0.0}
    hasBin: true
    peerDependencies:
      '@edge-runtime/vm': '*'
      '@types/debug': ^4.1.12
      '@types/node': ^18.0.0 || ^20.0.0 || >=22.0.0
      '@vitest/browser': 3.2.4
      '@vitest/ui': 3.2.4
      happy-dom: '*'
      jsdom: '*'
    peerDependenciesMeta:
      '@edge-runtime/vm':
        optional: true
      '@types/debug':
        optional: true
      '@types/node':
        optional: true
      '@vitest/browser':
        optional: true
      '@vitest/ui':
        optional: true
      happy-dom:
        optional: true
      jsdom:
        optional: true

  w3c-xmlserializer@5.0.0:
    resolution: {integrity: sha512-o8qghlI8NZHU1lLPrpi2+Uq7abh4GGPpYANlalzWxyWteJOCsr/P+oPBA49TOLu5FTZO4d3F9MnWJfiMo4BkmA==}
    engines: {node: '>=18'}

  webidl-conversions@7.0.0:
    resolution: {integrity: sha512-VwddBukDzu71offAQR975unBIGqfKZpM+8ZX6ySk8nYhVoo5CYaZyzt3YBvYtRtO+aoGlqxPg/B87NGVZ/fu6g==}
    engines: {node: '>=12'}

  whatwg-encoding@3.1.1:
    resolution: {integrity: sha512-6qN4hJdMwfYBtE3YBTTHhoeuUrDBPZmbQaxWAqSALV/MeEnR5z1xd8UKud2RAkFoPkmB+hli1TZSnyi84xz1vQ==}
    engines: {node: '>=18'}

  whatwg-mimetype@4.0.0:
    resolution: {integrity: sha512-QaKxh0eNIi2mE9p2vEdzfagOKHCcj1pJ56EEHGQOVxp8r9/iszLUUV7v89x9O1p/T+NlTM5W7jW6+cz4Fq1YVg==}
    engines: {node: '>=18'}

  whatwg-url@14.2.0:
    resolution: {integrity: sha512-De72GdQZzNTUBBChsXueQUnPKDkg/5A5zp7pFDuQAj5UFoENpiACU0wlCvzpAGnTkj++ihpKwKyYewn/XNUbKw==}
    engines: {node: '>=18'}

  which-boxed-primitive@1.1.1:
    resolution: {integrity: sha512-TbX3mj8n0odCBFVlY8AxkqcHASw3L60jIuF8jFP78az3C2YhmGvqbHBpAjTRH2/xqYunrJ9g1jSyjCjpoWzIAA==}
    engines: {node: '>= 0.4'}

  which-builtin-type@1.2.1:
    resolution: {integrity: sha512-6iBczoX+kDQ7a3+YJBnh3T+KZRxM/iYNPXicqk66/Qfm1b93iu+yOImkg0zHbj5LNOcNv1TEADiZ0xa34B4q6Q==}
    engines: {node: '>= 0.4'}

  which-collection@1.0.2:
    resolution: {integrity: sha512-K4jVyjnBdgvc86Y6BkaLZEN933SwYOuBFkdmBu9ZfkcAbdVbpITnDmjvZ/aQjRXQrv5EPkTnD1s39GiiqbngCw==}
    engines: {node: '>= 0.4'}

  which-typed-array@1.1.19:
    resolution: {integrity: sha512-rEvr90Bck4WZt9HHFC4DJMsjvu7x+r6bImz0/BrbWb7A2djJ8hnZMrWnHo9F8ssv0OMErasDhftrfROTyqSDrw==}
    engines: {node: '>= 0.4'}

  which@2.0.2:
    resolution: {integrity: sha512-BLI3Tl1TW3Pvl70l3yq3Y64i+awpwXqsGBYWkkqMtnbXgrMD+yj7rhW0kuEDxzJaYXGjEW5ogapKNMEKNMjibA==}
    engines: {node: '>= 8'}
    hasBin: true

  why-is-node-running@2.3.0:
    resolution: {integrity: sha512-hUrmaWBdVDcxvYqnyh09zunKzROWjbZTiNy8dBEjkS7ehEDQibXJ7XvlmtbwuTclUiIyN+CyXQD4Vmko8fNm8w==}
    engines: {node: '>=8'}
    hasBin: true

  word-wrap@1.2.5:
    resolution: {integrity: sha512-BN22B5eaMMI9UMtjrGd5g5eCYPpCPDUy0FJXbYsaT5zYxjFOckS53SQDE3pWkVoWpHXVb3BrYcEN4Twa55B5cA==}
    engines: {node: '>=0.10.0'}

  wrap-ansi@7.0.0:
    resolution: {integrity: sha512-YVGIj2kamLSTxw6NsZjoBxfSwsn0ycdesmc4p+Q21c5zPuZ1pl+NfxVdxPtdHvmNVOQ6XSYG4AUtyt/Fi7D16Q==}
    engines: {node: '>=10'}

  wrap-ansi@8.1.0:
    resolution: {integrity: sha512-si7QWI6zUMq56bESFvagtmzMdGOtoxfR+Sez11Mobfc7tm+VkUckk9bW2UeffTGVUbOksxmSw0AA2gs8g71NCQ==}
    engines: {node: '>=12'}

  ws@8.18.3:
    resolution: {integrity: sha512-PEIGCY5tSlUt50cqyMXfCzX+oOPqN0vuGqWzbcJ2xvnkzkq46oOpz7dQaTDBdfICb4N14+GARUDw2XV2N4tvzg==}
    engines: {node: '>=10.0.0'}
    peerDependencies:
      bufferutil: ^4.0.1
      utf-8-validate: '>=5.0.2'
    peerDependenciesMeta:
      bufferutil:
        optional: true
      utf-8-validate:
        optional: true

  xml-name-validator@5.0.0:
    resolution: {integrity: sha512-EvGK8EJ3DhaHfbRlETOWAS5pO9MZITeauHKJyb8wyajUfQUenkIg2MvLDTZ4T/TgIcm3HU0TFBgWWboAZ30UHg==}
    engines: {node: '>=18'}

  xmlchars@2.2.0:
    resolution: {integrity: sha512-JZnDKK8B0RCDw84FNdDAIpZK+JuJw+s7Lz8nksI7SIuU3UXJJslUthsi+uWBUYOwPFwW7W7PRLRfUKpxjtjFCw==}

  yallist@3.1.1:
    resolution: {integrity: sha512-a4UGQaWPH59mOXUYnAG2ewncQS4i4F43Tv3JoAM+s2VDAmS9NsK8GpDMLrCHPksFT7h3K6TOoUNn2pb7RoXx4g==}

  yocto-queue@0.1.0:
    resolution: {integrity: sha512-rVksvsnNCdJ/ohGc6xgPwyN8eheCxsiLM8mxuE/t/mOVqJewPuO1miLpTHQiRgTKCLexL4MeAFVagts7HmNZ2Q==}
    engines: {node: '>=10'}

  yocto-queue@1.2.2:
    resolution: {integrity: sha512-4LCcse/U2MHZ63HAJVE+v71o7yOdIe4cZ70Wpf8D/IyjDKYQLV5GD46B+hSTjJsvV5PztjvHoU580EftxjDZFQ==}
    engines: {node: '>=12.20'}

  zod@4.1.13:
    resolution: {integrity: sha512-AvvthqfqrAhNH9dnfmrfKzX5upOdjUVJYFqNSlkmGf64gRaTzlPwz99IHYnVs28qYAybvAlBV+H7pn0saFY4Ig==}

snapshots:

  '@adobe/css-tools@4.4.4': {}

  '@alloc/quick-lru@5.2.0': {}

  '@ampproject/remapping@2.3.0':
    dependencies:
      '@jridgewell/gen-mapping': 0.3.13
      '@jridgewell/trace-mapping': 0.3.30

  '@asamuzakjp/css-color@3.2.0':
    dependencies:
      '@csstools/css-calc': 2.1.4(@csstools/css-parser-algorithms@3.0.5(@csstools/css-tokenizer@3.0.4))(@csstools/css-tokenizer@3.0.4)
      '@csstools/css-color-parser': 3.1.0(@csstools/css-parser-algorithms@3.0.5(@csstools/css-tokenizer@3.0.4))(@csstools/css-tokenizer@3.0.4)
      '@csstools/css-parser-algorithms': 3.0.5(@csstools/css-tokenizer@3.0.4)
      '@csstools/css-tokenizer': 3.0.4
      lru-cache: 10.4.3

  '@babel/code-frame@7.27.1':
    dependencies:
      '@babel/helper-validator-identifier': 7.27.1
      js-tokens: 4.0.0
      picocolors: 1.1.1

  '@babel/compat-data@7.28.0': {}

  '@babel/core@7.28.5':
    dependencies:
      '@babel/code-frame': 7.27.1
      '@babel/generator': 7.28.5
      '@babel/helper-compilation-targets': 7.27.2
      '@babel/helper-module-transforms': 7.28.3(@babel/core@7.28.5)
      '@babel/helpers': 7.28.4
      '@babel/parser': 7.28.5
      '@babel/template': 7.27.2
      '@babel/traverse': 7.28.5
      '@babel/types': 7.28.5
      '@jridgewell/remapping': 2.3.5
      convert-source-map: 2.0.0
      debug: 4.4.1
      gensync: 1.0.0-beta.2
      json5: 2.2.3
      semver: 6.3.1
    transitivePeerDependencies:
      - supports-color

  '@babel/generator@7.28.5':
    dependencies:
      '@babel/parser': 7.28.5
      '@babel/types': 7.28.5
      '@jridgewell/gen-mapping': 0.3.13
      '@jridgewell/trace-mapping': 0.3.30
      jsesc: 3.1.0

  '@babel/helper-compilation-targets@7.27.2':
    dependencies:
      '@babel/compat-data': 7.28.0
      '@babel/helper-validator-option': 7.27.1
      browserslist: 4.25.4
      lru-cache: 5.1.1
      semver: 6.3.1

  '@babel/helper-globals@7.28.0': {}

  '@babel/helper-module-imports@7.27.1':
    dependencies:
      '@babel/traverse': 7.28.5
      '@babel/types': 7.28.5
    transitivePeerDependencies:
      - supports-color

  '@babel/helper-module-transforms@7.28.3(@babel/core@7.28.5)':
    dependencies:
      '@babel/core': 7.28.5
      '@babel/helper-module-imports': 7.27.1
      '@babel/helper-validator-identifier': 7.27.1
      '@babel/traverse': 7.28.5
    transitivePeerDependencies:
      - supports-color

  '@babel/helper-plugin-utils@7.27.1': {}

  '@babel/helper-string-parser@7.27.1': {}

  '@babel/helper-validator-identifier@7.27.1': {}

  '@babel/helper-validator-identifier@7.28.5': {}

  '@babel/helper-validator-option@7.27.1': {}

  '@babel/helpers@7.28.4':
    dependencies:
      '@babel/template': 7.27.2
      '@babel/types': 7.28.5

  '@babel/parser@7.28.3':
    dependencies:
      '@babel/types': 7.28.2

  '@babel/parser@7.28.5':
    dependencies:
      '@babel/types': 7.28.5

  '@babel/plugin-transform-react-jsx-self@7.27.1(@babel/core@7.28.5)':
    dependencies:
      '@babel/core': 7.28.5
      '@babel/helper-plugin-utils': 7.27.1

  '@babel/plugin-transform-react-jsx-source@7.27.1(@babel/core@7.28.5)':
    dependencies:
      '@babel/core': 7.28.5
      '@babel/helper-plugin-utils': 7.27.1

  '@babel/runtime@7.28.3': {}

  '@babel/template@7.27.2':
    dependencies:
      '@babel/code-frame': 7.27.1
      '@babel/parser': 7.28.5
      '@babel/types': 7.28.5

  '@babel/traverse@7.28.5':
    dependencies:
      '@babel/code-frame': 7.27.1
      '@babel/generator': 7.28.5
      '@babel/helper-globals': 7.28.0
      '@babel/parser': 7.28.5
      '@babel/template': 7.27.2
      '@babel/types': 7.28.5
      debug: 4.4.1
    transitivePeerDependencies:
      - supports-color

  '@babel/types@7.28.2':
    dependencies:
      '@babel/helper-string-parser': 7.27.1
      '@babel/helper-validator-identifier': 7.27.1

  '@babel/types@7.28.5':
    dependencies:
      '@babel/helper-string-parser': 7.27.1
      '@babel/helper-validator-identifier': 7.28.5

  '@bcoe/v8-coverage@1.0.2': {}

  '@csstools/color-helpers@5.1.0': {}

  '@csstools/css-calc@2.1.4(@csstools/css-parser-algorithms@3.0.5(@csstools/css-tokenizer@3.0.4))(@csstools/css-tokenizer@3.0.4)':
    dependencies:
      '@csstools/css-parser-algorithms': 3.0.5(@csstools/css-tokenizer@3.0.4)
      '@csstools/css-tokenizer': 3.0.4

  '@csstools/css-color-parser@3.1.0(@csstools/css-parser-algorithms@3.0.5(@csstools/css-tokenizer@3.0.4))(@csstools/css-tokenizer@3.0.4)':
    dependencies:
      '@csstools/color-helpers': 5.1.0
      '@csstools/css-calc': 2.1.4(@csstools/css-parser-algorithms@3.0.5(@csstools/css-tokenizer@3.0.4))(@csstools/css-tokenizer@3.0.4)
      '@csstools/css-parser-algorithms': 3.0.5(@csstools/css-tokenizer@3.0.4)
      '@csstools/css-tokenizer': 3.0.4

  '@csstools/css-parser-algorithms@3.0.5(@csstools/css-tokenizer@3.0.4)':
    dependencies:
      '@csstools/css-tokenizer': 3.0.4

  '@csstools/css-tokenizer@3.0.4': {}

  '@emnapi/core@1.4.3':
    dependencies:
      '@emnapi/wasi-threads': 1.0.2
      tslib: 2.8.1
    optional: true

  '@emnapi/runtime@1.7.1':
    dependencies:
      tslib: 2.8.1
    optional: true

  '@emnapi/wasi-threads@1.0.2':
    dependencies:
      tslib: 2.8.1
    optional: true

  '@esbuild/aix-ppc64@0.25.9':
    optional: true

  '@esbuild/aix-ppc64@0.27.1':
    optional: true

  '@esbuild/android-arm64@0.25.9':
    optional: true

  '@esbuild/android-arm64@0.27.1':
    optional: true

  '@esbuild/android-arm@0.25.9':
    optional: true

  '@esbuild/android-arm@0.27.1':
    optional: true

  '@esbuild/android-x64@0.25.9':
    optional: true

  '@esbuild/android-x64@0.27.1':
    optional: true

  '@esbuild/darwin-arm64@0.25.9':
    optional: true

  '@esbuild/darwin-arm64@0.27.1':
    optional: true

  '@esbuild/darwin-x64@0.25.9':
    optional: true

  '@esbuild/darwin-x64@0.27.1':
    optional: true

  '@esbuild/freebsd-arm64@0.25.9':
    optional: true

  '@esbuild/freebsd-arm64@0.27.1':
    optional: true

  '@esbuild/freebsd-x64@0.25.9':
    optional: true

  '@esbuild/freebsd-x64@0.27.1':
    optional: true

  '@esbuild/linux-arm64@0.25.9':
    optional: true

  '@esbuild/linux-arm64@0.27.1':
    optional: true

  '@esbuild/linux-arm@0.25.9':
    optional: true

  '@esbuild/linux-arm@0.27.1':
    optional: true

  '@esbuild/linux-ia32@0.25.9':
    optional: true

  '@esbuild/linux-ia32@0.27.1':
    optional: true

  '@esbuild/linux-loong64@0.25.9':
    optional: true

  '@esbuild/linux-loong64@0.27.1':
    optional: true

  '@esbuild/linux-mips64el@0.25.9':
    optional: true

  '@esbuild/linux-mips64el@0.27.1':
    optional: true

  '@esbuild/linux-ppc64@0.25.9':
    optional: true

  '@esbuild/linux-ppc64@0.27.1':
    optional: true

  '@esbuild/linux-riscv64@0.25.9':
    optional: true

  '@esbuild/linux-riscv64@0.27.1':
    optional: true

  '@esbuild/linux-s390x@0.25.9':
    optional: true

  '@esbuild/linux-s390x@0.27.1':
    optional: true

  '@esbuild/linux-x64@0.25.9':
    optional: true

  '@esbuild/linux-x64@0.27.1':
    optional: true

  '@esbuild/netbsd-arm64@0.25.9':
    optional: true

  '@esbuild/netbsd-arm64@0.27.1':
    optional: true

  '@esbuild/netbsd-x64@0.25.9':
    optional: true

  '@esbuild/netbsd-x64@0.27.1':
    optional: true

  '@esbuild/openbsd-arm64@0.25.9':
    optional: true

  '@esbuild/openbsd-arm64@0.27.1':
    optional: true

  '@esbuild/openbsd-x64@0.25.9':
    optional: true

  '@esbuild/openbsd-x64@0.27.1':
    optional: true

  '@esbuild/openharmony-arm64@0.25.9':
    optional: true

  '@esbuild/openharmony-arm64@0.27.1':
    optional: true

  '@esbuild/sunos-x64@0.25.9':
    optional: true

  '@esbuild/sunos-x64@0.27.1':
    optional: true

  '@esbuild/win32-arm64@0.25.9':
    optional: true

  '@esbuild/win32-arm64@0.27.1':
    optional: true

  '@esbuild/win32-ia32@0.25.9':
    optional: true

  '@esbuild/win32-ia32@0.27.1':
    optional: true

  '@esbuild/win32-x64@0.25.9':
    optional: true

<<<<<<< HEAD
  '@esbuild/win32-x64@0.27.1':
    optional: true

  '@eslint-community/eslint-utils@4.7.0(eslint@9.39.2(jiti@2.6.1))':
    dependencies:
      eslint: 9.39.2(jiti@2.6.1)
      eslint-visitor-keys: 3.4.3

=======
>>>>>>> 570b1644
  '@eslint-community/eslint-utils@4.9.0(eslint@9.39.2(jiti@2.6.1))':
    dependencies:
      eslint: 9.39.2(jiti@2.6.1)
      eslint-visitor-keys: 3.4.3

  '@eslint-community/regexpp@4.12.1': {}

  '@eslint/config-array@0.21.1':
    dependencies:
      '@eslint/object-schema': 2.1.7
      debug: 4.4.1
      minimatch: 3.1.2
    transitivePeerDependencies:
      - supports-color

  '@eslint/config-helpers@0.4.2':
    dependencies:
      '@eslint/core': 0.17.0

  '@eslint/core@0.17.0':
    dependencies:
      '@types/json-schema': 7.0.15

  '@eslint/eslintrc@3.3.3':
    dependencies:
      ajv: 6.12.6
      debug: 4.4.1
      espree: 10.3.0
      globals: 14.0.0
      ignore: 5.3.2
      import-fresh: 3.3.1
      js-yaml: 4.1.1
      minimatch: 3.1.2
      strip-json-comments: 3.1.1
    transitivePeerDependencies:
      - supports-color

  '@eslint/js@9.39.2': {}

  '@eslint/object-schema@2.1.7': {}

  '@eslint/plugin-kit@0.4.1':
    dependencies:
      '@eslint/core': 0.17.0
      levn: 0.4.1

  '@floating-ui/core@1.7.1':
    dependencies:
      '@floating-ui/utils': 0.2.9

  '@floating-ui/dom@1.7.1':
    dependencies:
      '@floating-ui/core': 1.7.1
      '@floating-ui/utils': 0.2.9

  '@floating-ui/react-dom@2.1.3(react-dom@19.2.3(react@19.2.3))(react@19.2.3)':
    dependencies:
      '@floating-ui/dom': 1.7.1
      react: 19.2.3
      react-dom: 19.2.3(react@19.2.3)

  '@floating-ui/utils@0.2.9': {}

  '@humanfs/core@0.19.1': {}

  '@humanfs/node@0.16.6':
    dependencies:
      '@humanfs/core': 0.19.1
      '@humanwhocodes/retry': 0.3.1

  '@humanwhocodes/module-importer@1.0.1': {}

  '@humanwhocodes/retry@0.3.1': {}

  '@humanwhocodes/retry@0.4.3': {}

  '@img/colour@1.0.0':
    optional: true

  '@img/sharp-darwin-arm64@0.34.5':
    optionalDependencies:
      '@img/sharp-libvips-darwin-arm64': 1.2.4
    optional: true

  '@img/sharp-darwin-x64@0.34.5':
    optionalDependencies:
      '@img/sharp-libvips-darwin-x64': 1.2.4
    optional: true

  '@img/sharp-libvips-darwin-arm64@1.2.4':
    optional: true

  '@img/sharp-libvips-darwin-x64@1.2.4':
    optional: true

  '@img/sharp-libvips-linux-arm64@1.2.4':
    optional: true

  '@img/sharp-libvips-linux-arm@1.2.4':
    optional: true

  '@img/sharp-libvips-linux-ppc64@1.2.4':
    optional: true

  '@img/sharp-libvips-linux-riscv64@1.2.4':
    optional: true

  '@img/sharp-libvips-linux-s390x@1.2.4':
    optional: true

  '@img/sharp-libvips-linux-x64@1.2.4':
    optional: true

  '@img/sharp-libvips-linuxmusl-arm64@1.2.4':
    optional: true

  '@img/sharp-libvips-linuxmusl-x64@1.2.4':
    optional: true

  '@img/sharp-linux-arm64@0.34.5':
    optionalDependencies:
      '@img/sharp-libvips-linux-arm64': 1.2.4
    optional: true

  '@img/sharp-linux-arm@0.34.5':
    optionalDependencies:
      '@img/sharp-libvips-linux-arm': 1.2.4
    optional: true

  '@img/sharp-linux-ppc64@0.34.5':
    optionalDependencies:
      '@img/sharp-libvips-linux-ppc64': 1.2.4
    optional: true

  '@img/sharp-linux-riscv64@0.34.5':
    optionalDependencies:
      '@img/sharp-libvips-linux-riscv64': 1.2.4
    optional: true

  '@img/sharp-linux-s390x@0.34.5':
    optionalDependencies:
      '@img/sharp-libvips-linux-s390x': 1.2.4
    optional: true

  '@img/sharp-linux-x64@0.34.5':
    optionalDependencies:
      '@img/sharp-libvips-linux-x64': 1.2.4
    optional: true

  '@img/sharp-linuxmusl-arm64@0.34.5':
    optionalDependencies:
      '@img/sharp-libvips-linuxmusl-arm64': 1.2.4
    optional: true

  '@img/sharp-linuxmusl-x64@0.34.5':
    optionalDependencies:
      '@img/sharp-libvips-linuxmusl-x64': 1.2.4
    optional: true

  '@img/sharp-wasm32@0.34.5':
    dependencies:
      '@emnapi/runtime': 1.7.1
    optional: true

  '@img/sharp-win32-arm64@0.34.5':
    optional: true

  '@img/sharp-win32-ia32@0.34.5':
    optional: true

  '@img/sharp-win32-x64@0.34.5':
    optional: true

  '@isaacs/cliui@8.0.2':
    dependencies:
      string-width: 5.1.2
      string-width-cjs: string-width@4.2.3
      strip-ansi: 7.1.0
      strip-ansi-cjs: strip-ansi@6.0.1
      wrap-ansi: 8.1.0
      wrap-ansi-cjs: wrap-ansi@7.0.0

  '@istanbuljs/schema@0.1.3': {}

  '@jridgewell/gen-mapping@0.3.13':
    dependencies:
      '@jridgewell/sourcemap-codec': 1.5.0
      '@jridgewell/trace-mapping': 0.3.30

  '@jridgewell/remapping@2.3.5':
    dependencies:
      '@jridgewell/gen-mapping': 0.3.13
      '@jridgewell/trace-mapping': 0.3.30

  '@jridgewell/resolve-uri@3.1.2': {}

  '@jridgewell/sourcemap-codec@1.5.0': {}

  '@jridgewell/sourcemap-codec@1.5.5': {}

  '@jridgewell/trace-mapping@0.3.30':
    dependencies:
      '@jridgewell/resolve-uri': 3.1.2
      '@jridgewell/sourcemap-codec': 1.5.0

  '@monaco-editor/loader@1.7.0':
    dependencies:
      state-local: 1.0.7

  '@monaco-editor/react@4.7.0(monaco-editor@0.55.1)(react-dom@19.2.1(react@19.2.1))(react@19.2.1)':
    dependencies:
      '@monaco-editor/loader': 1.7.0
      monaco-editor: 0.55.1
      react: 19.2.1
      react-dom: 19.2.1(react@19.2.1)

  '@napi-rs/wasm-runtime@0.2.10':
    dependencies:
      '@emnapi/core': 1.4.3
      '@emnapi/runtime': 1.7.1
      '@tybys/wasm-util': 0.9.0
    optional: true

  '@next/env@15.5.9': {}

  '@next/eslint-plugin-next@15.5.9':
    dependencies:
      fast-glob: 3.3.1

  '@next/swc-darwin-arm64@15.5.7':
    optional: true

  '@next/swc-darwin-x64@15.5.7':
    optional: true

  '@next/swc-linux-arm64-gnu@15.5.7':
    optional: true

  '@next/swc-linux-arm64-musl@15.5.7':
    optional: true

  '@next/swc-linux-x64-gnu@15.5.7':
    optional: true

  '@next/swc-linux-x64-musl@15.5.7':
    optional: true

  '@next/swc-win32-arm64-msvc@15.5.7':
    optional: true

  '@next/swc-win32-x64-msvc@15.5.7':
    optional: true

  '@nodelib/fs.scandir@2.1.5':
    dependencies:
      '@nodelib/fs.stat': 2.0.5
      run-parallel: 1.2.0

  '@nodelib/fs.stat@2.0.5': {}

  '@nodelib/fs.walk@1.2.8':
    dependencies:
      '@nodelib/fs.scandir': 2.1.5
      fastq: 1.19.1

  '@nolyfill/is-core-module@1.0.39': {}

  '@pkgjs/parseargs@0.11.0':
    optional: true

  '@radix-ui/number@1.1.1': {}

  '@radix-ui/primitive@1.1.3': {}

<<<<<<< HEAD
  '@radix-ui/react-alert-dialog@1.1.15(@types/react-dom@19.2.3(@types/react@19.2.7))(@types/react@19.2.7)(react-dom@19.2.1(react@19.2.1))(react@19.2.1)':
    dependencies:
      '@radix-ui/primitive': 1.1.3
      '@radix-ui/react-compose-refs': 1.1.2(@types/react@19.2.7)(react@19.2.1)
      '@radix-ui/react-context': 1.1.2(@types/react@19.2.7)(react@19.2.1)
      '@radix-ui/react-dialog': 1.1.15(@types/react-dom@19.2.3(@types/react@19.2.7))(@types/react@19.2.7)(react-dom@19.2.1(react@19.2.1))(react@19.2.1)
      '@radix-ui/react-primitive': 2.1.3(@types/react-dom@19.2.3(@types/react@19.2.7))(@types/react@19.2.7)(react-dom@19.2.1(react@19.2.1))(react@19.2.1)
      '@radix-ui/react-slot': 1.2.3(@types/react@19.2.7)(react@19.2.1)
      react: 19.2.1
      react-dom: 19.2.1(react@19.2.1)
    optionalDependencies:
      '@types/react': 19.2.7
      '@types/react-dom': 19.2.3(@types/react@19.2.7)

  '@radix-ui/react-arrow@1.1.7(@types/react-dom@19.2.3(@types/react@19.2.7))(@types/react@19.2.7)(react-dom@19.2.1(react@19.2.1))(react@19.2.1)':
=======
  '@radix-ui/react-arrow@1.1.7(@types/react-dom@19.2.3(@types/react@19.2.7))(@types/react@19.2.7)(react-dom@19.2.3(react@19.2.3))(react@19.2.3)':
>>>>>>> 570b1644
    dependencies:
      '@radix-ui/react-primitive': 2.1.3(@types/react-dom@19.2.3(@types/react@19.2.7))(@types/react@19.2.7)(react-dom@19.2.3(react@19.2.3))(react@19.2.3)
      react: 19.2.3
      react-dom: 19.2.3(react@19.2.3)
    optionalDependencies:
      '@types/react': 19.2.7
      '@types/react-dom': 19.2.3(@types/react@19.2.7)

  '@radix-ui/react-collection@1.1.7(@types/react-dom@19.2.3(@types/react@19.2.7))(@types/react@19.2.7)(react-dom@19.2.3(react@19.2.3))(react@19.2.3)':
    dependencies:
      '@radix-ui/react-compose-refs': 1.1.2(@types/react@19.2.7)(react@19.2.3)
      '@radix-ui/react-context': 1.1.2(@types/react@19.2.7)(react@19.2.3)
      '@radix-ui/react-primitive': 2.1.3(@types/react-dom@19.2.3(@types/react@19.2.7))(@types/react@19.2.7)(react-dom@19.2.3(react@19.2.3))(react@19.2.3)
      '@radix-ui/react-slot': 1.2.3(@types/react@19.2.7)(react@19.2.3)
      react: 19.2.3
      react-dom: 19.2.3(react@19.2.3)
    optionalDependencies:
      '@types/react': 19.2.7
      '@types/react-dom': 19.2.3(@types/react@19.2.7)

  '@radix-ui/react-compose-refs@1.1.2(@types/react@19.2.7)(react@19.2.3)':
    dependencies:
      react: 19.2.3
    optionalDependencies:
      '@types/react': 19.2.7

  '@radix-ui/react-context@1.1.2(@types/react@19.2.7)(react@19.2.3)':
    dependencies:
      react: 19.2.3
    optionalDependencies:
      '@types/react': 19.2.7

  '@radix-ui/react-dialog@1.1.15(@types/react-dom@19.2.3(@types/react@19.2.7))(@types/react@19.2.7)(react-dom@19.2.3(react@19.2.3))(react@19.2.3)':
    dependencies:
      '@radix-ui/primitive': 1.1.3
      '@radix-ui/react-compose-refs': 1.1.2(@types/react@19.2.7)(react@19.2.3)
      '@radix-ui/react-context': 1.1.2(@types/react@19.2.7)(react@19.2.3)
      '@radix-ui/react-dismissable-layer': 1.1.11(@types/react-dom@19.2.3(@types/react@19.2.7))(@types/react@19.2.7)(react-dom@19.2.3(react@19.2.3))(react@19.2.3)
      '@radix-ui/react-focus-guards': 1.1.3(@types/react@19.2.7)(react@19.2.3)
      '@radix-ui/react-focus-scope': 1.1.7(@types/react-dom@19.2.3(@types/react@19.2.7))(@types/react@19.2.7)(react-dom@19.2.3(react@19.2.3))(react@19.2.3)
      '@radix-ui/react-id': 1.1.1(@types/react@19.2.7)(react@19.2.3)
      '@radix-ui/react-portal': 1.1.9(@types/react-dom@19.2.3(@types/react@19.2.7))(@types/react@19.2.7)(react-dom@19.2.3(react@19.2.3))(react@19.2.3)
      '@radix-ui/react-presence': 1.1.5(@types/react-dom@19.2.3(@types/react@19.2.7))(@types/react@19.2.7)(react-dom@19.2.3(react@19.2.3))(react@19.2.3)
      '@radix-ui/react-primitive': 2.1.3(@types/react-dom@19.2.3(@types/react@19.2.7))(@types/react@19.2.7)(react-dom@19.2.3(react@19.2.3))(react@19.2.3)
      '@radix-ui/react-slot': 1.2.3(@types/react@19.2.7)(react@19.2.3)
      '@radix-ui/react-use-controllable-state': 1.2.2(@types/react@19.2.7)(react@19.2.3)
      aria-hidden: 1.2.6
      react: 19.2.3
      react-dom: 19.2.3(react@19.2.3)
      react-remove-scroll: 2.7.1(@types/react@19.2.7)(react@19.2.3)
    optionalDependencies:
      '@types/react': 19.2.7
      '@types/react-dom': 19.2.3(@types/react@19.2.7)

  '@radix-ui/react-direction@1.1.1(@types/react@19.2.7)(react@19.2.3)':
    dependencies:
      react: 19.2.3
    optionalDependencies:
      '@types/react': 19.2.7

  '@radix-ui/react-dismissable-layer@1.1.11(@types/react-dom@19.2.3(@types/react@19.2.7))(@types/react@19.2.7)(react-dom@19.2.3(react@19.2.3))(react@19.2.3)':
    dependencies:
      '@radix-ui/primitive': 1.1.3
      '@radix-ui/react-compose-refs': 1.1.2(@types/react@19.2.7)(react@19.2.3)
      '@radix-ui/react-primitive': 2.1.3(@types/react-dom@19.2.3(@types/react@19.2.7))(@types/react@19.2.7)(react-dom@19.2.3(react@19.2.3))(react@19.2.3)
      '@radix-ui/react-use-callback-ref': 1.1.1(@types/react@19.2.7)(react@19.2.3)
      '@radix-ui/react-use-escape-keydown': 1.1.1(@types/react@19.2.7)(react@19.2.3)
      react: 19.2.3
      react-dom: 19.2.3(react@19.2.3)
    optionalDependencies:
      '@types/react': 19.2.7
      '@types/react-dom': 19.2.3(@types/react@19.2.7)

  '@radix-ui/react-dropdown-menu@2.1.16(@types/react-dom@19.2.3(@types/react@19.2.7))(@types/react@19.2.7)(react-dom@19.2.3(react@19.2.3))(react@19.2.3)':
    dependencies:
      '@radix-ui/primitive': 1.1.3
      '@radix-ui/react-compose-refs': 1.1.2(@types/react@19.2.7)(react@19.2.3)
      '@radix-ui/react-context': 1.1.2(@types/react@19.2.7)(react@19.2.3)
      '@radix-ui/react-id': 1.1.1(@types/react@19.2.7)(react@19.2.3)
      '@radix-ui/react-menu': 2.1.16(@types/react-dom@19.2.3(@types/react@19.2.7))(@types/react@19.2.7)(react-dom@19.2.3(react@19.2.3))(react@19.2.3)
      '@radix-ui/react-primitive': 2.1.3(@types/react-dom@19.2.3(@types/react@19.2.7))(@types/react@19.2.7)(react-dom@19.2.3(react@19.2.3))(react@19.2.3)
      '@radix-ui/react-use-controllable-state': 1.2.2(@types/react@19.2.7)(react@19.2.3)
      react: 19.2.3
      react-dom: 19.2.3(react@19.2.3)
    optionalDependencies:
      '@types/react': 19.2.7
      '@types/react-dom': 19.2.3(@types/react@19.2.7)

  '@radix-ui/react-focus-guards@1.1.3(@types/react@19.2.7)(react@19.2.3)':
    dependencies:
      react: 19.2.3
    optionalDependencies:
      '@types/react': 19.2.7

  '@radix-ui/react-focus-scope@1.1.7(@types/react-dom@19.2.3(@types/react@19.2.7))(@types/react@19.2.7)(react-dom@19.2.3(react@19.2.3))(react@19.2.3)':
    dependencies:
      '@radix-ui/react-compose-refs': 1.1.2(@types/react@19.2.7)(react@19.2.3)
      '@radix-ui/react-primitive': 2.1.3(@types/react-dom@19.2.3(@types/react@19.2.7))(@types/react@19.2.7)(react-dom@19.2.3(react@19.2.3))(react@19.2.3)
      '@radix-ui/react-use-callback-ref': 1.1.1(@types/react@19.2.7)(react@19.2.3)
      react: 19.2.3
      react-dom: 19.2.3(react@19.2.3)
    optionalDependencies:
      '@types/react': 19.2.7
      '@types/react-dom': 19.2.3(@types/react@19.2.7)

  '@radix-ui/react-id@1.1.1(@types/react@19.2.7)(react@19.2.3)':
    dependencies:
      '@radix-ui/react-use-layout-effect': 1.1.1(@types/react@19.2.7)(react@19.2.3)
      react: 19.2.3
    optionalDependencies:
      '@types/react': 19.2.7

  '@radix-ui/react-label@2.1.8(@types/react-dom@19.2.3(@types/react@19.2.7))(@types/react@19.2.7)(react-dom@19.2.3(react@19.2.3))(react@19.2.3)':
    dependencies:
      '@radix-ui/react-primitive': 2.1.4(@types/react-dom@19.2.3(@types/react@19.2.7))(@types/react@19.2.7)(react-dom@19.2.3(react@19.2.3))(react@19.2.3)
      react: 19.2.3
      react-dom: 19.2.3(react@19.2.3)
    optionalDependencies:
      '@types/react': 19.2.7
      '@types/react-dom': 19.2.3(@types/react@19.2.7)

  '@radix-ui/react-menu@2.1.16(@types/react-dom@19.2.3(@types/react@19.2.7))(@types/react@19.2.7)(react-dom@19.2.3(react@19.2.3))(react@19.2.3)':
    dependencies:
      '@radix-ui/primitive': 1.1.3
      '@radix-ui/react-collection': 1.1.7(@types/react-dom@19.2.3(@types/react@19.2.7))(@types/react@19.2.7)(react-dom@19.2.3(react@19.2.3))(react@19.2.3)
      '@radix-ui/react-compose-refs': 1.1.2(@types/react@19.2.7)(react@19.2.3)
      '@radix-ui/react-context': 1.1.2(@types/react@19.2.7)(react@19.2.3)
      '@radix-ui/react-direction': 1.1.1(@types/react@19.2.7)(react@19.2.3)
      '@radix-ui/react-dismissable-layer': 1.1.11(@types/react-dom@19.2.3(@types/react@19.2.7))(@types/react@19.2.7)(react-dom@19.2.3(react@19.2.3))(react@19.2.3)
      '@radix-ui/react-focus-guards': 1.1.3(@types/react@19.2.7)(react@19.2.3)
      '@radix-ui/react-focus-scope': 1.1.7(@types/react-dom@19.2.3(@types/react@19.2.7))(@types/react@19.2.7)(react-dom@19.2.3(react@19.2.3))(react@19.2.3)
      '@radix-ui/react-id': 1.1.1(@types/react@19.2.7)(react@19.2.3)
      '@radix-ui/react-popper': 1.2.8(@types/react-dom@19.2.3(@types/react@19.2.7))(@types/react@19.2.7)(react-dom@19.2.3(react@19.2.3))(react@19.2.3)
      '@radix-ui/react-portal': 1.1.9(@types/react-dom@19.2.3(@types/react@19.2.7))(@types/react@19.2.7)(react-dom@19.2.3(react@19.2.3))(react@19.2.3)
      '@radix-ui/react-presence': 1.1.5(@types/react-dom@19.2.3(@types/react@19.2.7))(@types/react@19.2.7)(react-dom@19.2.3(react@19.2.3))(react@19.2.3)
      '@radix-ui/react-primitive': 2.1.3(@types/react-dom@19.2.3(@types/react@19.2.7))(@types/react@19.2.7)(react-dom@19.2.3(react@19.2.3))(react@19.2.3)
      '@radix-ui/react-roving-focus': 1.1.11(@types/react-dom@19.2.3(@types/react@19.2.7))(@types/react@19.2.7)(react-dom@19.2.3(react@19.2.3))(react@19.2.3)
      '@radix-ui/react-slot': 1.2.3(@types/react@19.2.7)(react@19.2.3)
      '@radix-ui/react-use-callback-ref': 1.1.1(@types/react@19.2.7)(react@19.2.3)
      aria-hidden: 1.2.6
      react: 19.2.3
      react-dom: 19.2.3(react@19.2.3)
      react-remove-scroll: 2.7.1(@types/react@19.2.7)(react@19.2.3)
    optionalDependencies:
      '@types/react': 19.2.7
      '@types/react-dom': 19.2.3(@types/react@19.2.7)

  '@radix-ui/react-popover@1.1.15(@types/react-dom@19.2.3(@types/react@19.2.7))(@types/react@19.2.7)(react-dom@19.2.3(react@19.2.3))(react@19.2.3)':
    dependencies:
      '@radix-ui/primitive': 1.1.3
      '@radix-ui/react-compose-refs': 1.1.2(@types/react@19.2.7)(react@19.2.3)
      '@radix-ui/react-context': 1.1.2(@types/react@19.2.7)(react@19.2.3)
      '@radix-ui/react-dismissable-layer': 1.1.11(@types/react-dom@19.2.3(@types/react@19.2.7))(@types/react@19.2.7)(react-dom@19.2.3(react@19.2.3))(react@19.2.3)
      '@radix-ui/react-focus-guards': 1.1.3(@types/react@19.2.7)(react@19.2.3)
      '@radix-ui/react-focus-scope': 1.1.7(@types/react-dom@19.2.3(@types/react@19.2.7))(@types/react@19.2.7)(react-dom@19.2.3(react@19.2.3))(react@19.2.3)
      '@radix-ui/react-id': 1.1.1(@types/react@19.2.7)(react@19.2.3)
      '@radix-ui/react-popper': 1.2.8(@types/react-dom@19.2.3(@types/react@19.2.7))(@types/react@19.2.7)(react-dom@19.2.3(react@19.2.3))(react@19.2.3)
      '@radix-ui/react-portal': 1.1.9(@types/react-dom@19.2.3(@types/react@19.2.7))(@types/react@19.2.7)(react-dom@19.2.3(react@19.2.3))(react@19.2.3)
      '@radix-ui/react-presence': 1.1.5(@types/react-dom@19.2.3(@types/react@19.2.7))(@types/react@19.2.7)(react-dom@19.2.3(react@19.2.3))(react@19.2.3)
      '@radix-ui/react-primitive': 2.1.3(@types/react-dom@19.2.3(@types/react@19.2.7))(@types/react@19.2.7)(react-dom@19.2.3(react@19.2.3))(react@19.2.3)
      '@radix-ui/react-slot': 1.2.3(@types/react@19.2.7)(react@19.2.3)
      '@radix-ui/react-use-controllable-state': 1.2.2(@types/react@19.2.7)(react@19.2.3)
      aria-hidden: 1.2.6
      react: 19.2.3
      react-dom: 19.2.3(react@19.2.3)
      react-remove-scroll: 2.7.1(@types/react@19.2.7)(react@19.2.3)
    optionalDependencies:
      '@types/react': 19.2.7
      '@types/react-dom': 19.2.3(@types/react@19.2.7)

  '@radix-ui/react-popper@1.2.8(@types/react-dom@19.2.3(@types/react@19.2.7))(@types/react@19.2.7)(react-dom@19.2.3(react@19.2.3))(react@19.2.3)':
    dependencies:
      '@floating-ui/react-dom': 2.1.3(react-dom@19.2.3(react@19.2.3))(react@19.2.3)
      '@radix-ui/react-arrow': 1.1.7(@types/react-dom@19.2.3(@types/react@19.2.7))(@types/react@19.2.7)(react-dom@19.2.3(react@19.2.3))(react@19.2.3)
      '@radix-ui/react-compose-refs': 1.1.2(@types/react@19.2.7)(react@19.2.3)
      '@radix-ui/react-context': 1.1.2(@types/react@19.2.7)(react@19.2.3)
      '@radix-ui/react-primitive': 2.1.3(@types/react-dom@19.2.3(@types/react@19.2.7))(@types/react@19.2.7)(react-dom@19.2.3(react@19.2.3))(react@19.2.3)
      '@radix-ui/react-use-callback-ref': 1.1.1(@types/react@19.2.7)(react@19.2.3)
      '@radix-ui/react-use-layout-effect': 1.1.1(@types/react@19.2.7)(react@19.2.3)
      '@radix-ui/react-use-rect': 1.1.1(@types/react@19.2.7)(react@19.2.3)
      '@radix-ui/react-use-size': 1.1.1(@types/react@19.2.7)(react@19.2.3)
      '@radix-ui/rect': 1.1.1
      react: 19.2.3
      react-dom: 19.2.3(react@19.2.3)
    optionalDependencies:
      '@types/react': 19.2.7
      '@types/react-dom': 19.2.3(@types/react@19.2.7)

  '@radix-ui/react-portal@1.1.9(@types/react-dom@19.2.3(@types/react@19.2.7))(@types/react@19.2.7)(react-dom@19.2.3(react@19.2.3))(react@19.2.3)':
    dependencies:
      '@radix-ui/react-primitive': 2.1.3(@types/react-dom@19.2.3(@types/react@19.2.7))(@types/react@19.2.7)(react-dom@19.2.3(react@19.2.3))(react@19.2.3)
      '@radix-ui/react-use-layout-effect': 1.1.1(@types/react@19.2.7)(react@19.2.3)
      react: 19.2.3
      react-dom: 19.2.3(react@19.2.3)
    optionalDependencies:
      '@types/react': 19.2.7
      '@types/react-dom': 19.2.3(@types/react@19.2.7)

  '@radix-ui/react-presence@1.1.5(@types/react-dom@19.2.3(@types/react@19.2.7))(@types/react@19.2.7)(react-dom@19.2.3(react@19.2.3))(react@19.2.3)':
    dependencies:
      '@radix-ui/react-compose-refs': 1.1.2(@types/react@19.2.7)(react@19.2.3)
      '@radix-ui/react-use-layout-effect': 1.1.1(@types/react@19.2.7)(react@19.2.3)
      react: 19.2.3
      react-dom: 19.2.3(react@19.2.3)
    optionalDependencies:
      '@types/react': 19.2.7
      '@types/react-dom': 19.2.3(@types/react@19.2.7)

  '@radix-ui/react-primitive@2.1.3(@types/react-dom@19.2.3(@types/react@19.2.7))(@types/react@19.2.7)(react-dom@19.2.3(react@19.2.3))(react@19.2.3)':
    dependencies:
      '@radix-ui/react-slot': 1.2.3(@types/react@19.2.7)(react@19.2.3)
      react: 19.2.3
      react-dom: 19.2.3(react@19.2.3)
    optionalDependencies:
      '@types/react': 19.2.7
      '@types/react-dom': 19.2.3(@types/react@19.2.7)

  '@radix-ui/react-primitive@2.1.4(@types/react-dom@19.2.3(@types/react@19.2.7))(@types/react@19.2.7)(react-dom@19.2.3(react@19.2.3))(react@19.2.3)':
    dependencies:
      '@radix-ui/react-slot': 1.2.4(@types/react@19.2.7)(react@19.2.3)
      react: 19.2.3
      react-dom: 19.2.3(react@19.2.3)
    optionalDependencies:
      '@types/react': 19.2.7
      '@types/react-dom': 19.2.3(@types/react@19.2.7)

  '@radix-ui/react-roving-focus@1.1.11(@types/react-dom@19.2.3(@types/react@19.2.7))(@types/react@19.2.7)(react-dom@19.2.3(react@19.2.3))(react@19.2.3)':
    dependencies:
      '@radix-ui/primitive': 1.1.3
      '@radix-ui/react-collection': 1.1.7(@types/react-dom@19.2.3(@types/react@19.2.7))(@types/react@19.2.7)(react-dom@19.2.3(react@19.2.3))(react@19.2.3)
      '@radix-ui/react-compose-refs': 1.1.2(@types/react@19.2.7)(react@19.2.3)
      '@radix-ui/react-context': 1.1.2(@types/react@19.2.7)(react@19.2.3)
      '@radix-ui/react-direction': 1.1.1(@types/react@19.2.7)(react@19.2.3)
      '@radix-ui/react-id': 1.1.1(@types/react@19.2.7)(react@19.2.3)
      '@radix-ui/react-primitive': 2.1.3(@types/react-dom@19.2.3(@types/react@19.2.7))(@types/react@19.2.7)(react-dom@19.2.3(react@19.2.3))(react@19.2.3)
      '@radix-ui/react-use-callback-ref': 1.1.1(@types/react@19.2.7)(react@19.2.3)
      '@radix-ui/react-use-controllable-state': 1.2.2(@types/react@19.2.7)(react@19.2.3)
      react: 19.2.3
      react-dom: 19.2.3(react@19.2.3)
    optionalDependencies:
      '@types/react': 19.2.7
      '@types/react-dom': 19.2.3(@types/react@19.2.7)

  '@radix-ui/react-scroll-area@1.2.10(@types/react-dom@19.2.3(@types/react@19.2.7))(@types/react@19.2.7)(react-dom@19.2.3(react@19.2.3))(react@19.2.3)':
    dependencies:
      '@radix-ui/number': 1.1.1
      '@radix-ui/primitive': 1.1.3
      '@radix-ui/react-compose-refs': 1.1.2(@types/react@19.2.7)(react@19.2.3)
      '@radix-ui/react-context': 1.1.2(@types/react@19.2.7)(react@19.2.3)
      '@radix-ui/react-direction': 1.1.1(@types/react@19.2.7)(react@19.2.3)
      '@radix-ui/react-presence': 1.1.5(@types/react-dom@19.2.3(@types/react@19.2.7))(@types/react@19.2.7)(react-dom@19.2.3(react@19.2.3))(react@19.2.3)
      '@radix-ui/react-primitive': 2.1.3(@types/react-dom@19.2.3(@types/react@19.2.7))(@types/react@19.2.7)(react-dom@19.2.3(react@19.2.3))(react@19.2.3)
      '@radix-ui/react-use-callback-ref': 1.1.1(@types/react@19.2.7)(react@19.2.3)
      '@radix-ui/react-use-layout-effect': 1.1.1(@types/react@19.2.7)(react@19.2.3)
      react: 19.2.3
      react-dom: 19.2.3(react@19.2.3)
    optionalDependencies:
      '@types/react': 19.2.7
      '@types/react-dom': 19.2.3(@types/react@19.2.7)

  '@radix-ui/react-select@2.2.6(@types/react-dom@19.2.3(@types/react@19.2.7))(@types/react@19.2.7)(react-dom@19.2.3(react@19.2.3))(react@19.2.3)':
    dependencies:
      '@radix-ui/number': 1.1.1
      '@radix-ui/primitive': 1.1.3
      '@radix-ui/react-collection': 1.1.7(@types/react-dom@19.2.3(@types/react@19.2.7))(@types/react@19.2.7)(react-dom@19.2.3(react@19.2.3))(react@19.2.3)
      '@radix-ui/react-compose-refs': 1.1.2(@types/react@19.2.7)(react@19.2.3)
      '@radix-ui/react-context': 1.1.2(@types/react@19.2.7)(react@19.2.3)
      '@radix-ui/react-direction': 1.1.1(@types/react@19.2.7)(react@19.2.3)
      '@radix-ui/react-dismissable-layer': 1.1.11(@types/react-dom@19.2.3(@types/react@19.2.7))(@types/react@19.2.7)(react-dom@19.2.3(react@19.2.3))(react@19.2.3)
      '@radix-ui/react-focus-guards': 1.1.3(@types/react@19.2.7)(react@19.2.3)
      '@radix-ui/react-focus-scope': 1.1.7(@types/react-dom@19.2.3(@types/react@19.2.7))(@types/react@19.2.7)(react-dom@19.2.3(react@19.2.3))(react@19.2.3)
      '@radix-ui/react-id': 1.1.1(@types/react@19.2.7)(react@19.2.3)
      '@radix-ui/react-popper': 1.2.8(@types/react-dom@19.2.3(@types/react@19.2.7))(@types/react@19.2.7)(react-dom@19.2.3(react@19.2.3))(react@19.2.3)
      '@radix-ui/react-portal': 1.1.9(@types/react-dom@19.2.3(@types/react@19.2.7))(@types/react@19.2.7)(react-dom@19.2.3(react@19.2.3))(react@19.2.3)
      '@radix-ui/react-primitive': 2.1.3(@types/react-dom@19.2.3(@types/react@19.2.7))(@types/react@19.2.7)(react-dom@19.2.3(react@19.2.3))(react@19.2.3)
      '@radix-ui/react-slot': 1.2.3(@types/react@19.2.7)(react@19.2.3)
      '@radix-ui/react-use-callback-ref': 1.1.1(@types/react@19.2.7)(react@19.2.3)
      '@radix-ui/react-use-controllable-state': 1.2.2(@types/react@19.2.7)(react@19.2.3)
      '@radix-ui/react-use-layout-effect': 1.1.1(@types/react@19.2.7)(react@19.2.3)
      '@radix-ui/react-use-previous': 1.1.1(@types/react@19.2.7)(react@19.2.3)
      '@radix-ui/react-visually-hidden': 1.2.3(@types/react-dom@19.2.3(@types/react@19.2.7))(@types/react@19.2.7)(react-dom@19.2.3(react@19.2.3))(react@19.2.3)
      aria-hidden: 1.2.6
      react: 19.2.3
      react-dom: 19.2.3(react@19.2.3)
      react-remove-scroll: 2.7.1(@types/react@19.2.7)(react@19.2.3)
    optionalDependencies:
      '@types/react': 19.2.7
      '@types/react-dom': 19.2.3(@types/react@19.2.7)

  '@radix-ui/react-separator@1.1.8(@types/react-dom@19.2.3(@types/react@19.2.7))(@types/react@19.2.7)(react-dom@19.2.3(react@19.2.3))(react@19.2.3)':
    dependencies:
      '@radix-ui/react-primitive': 2.1.4(@types/react-dom@19.2.3(@types/react@19.2.7))(@types/react@19.2.7)(react-dom@19.2.3(react@19.2.3))(react@19.2.3)
      react: 19.2.3
      react-dom: 19.2.3(react@19.2.3)
    optionalDependencies:
      '@types/react': 19.2.7
      '@types/react-dom': 19.2.3(@types/react@19.2.7)

  '@radix-ui/react-slot@1.2.3(@types/react@19.2.7)(react@19.2.3)':
    dependencies:
      '@radix-ui/react-compose-refs': 1.1.2(@types/react@19.2.7)(react@19.2.3)
      react: 19.2.3
    optionalDependencies:
      '@types/react': 19.2.7

  '@radix-ui/react-slot@1.2.4(@types/react@19.2.7)(react@19.2.3)':
    dependencies:
      '@radix-ui/react-compose-refs': 1.1.2(@types/react@19.2.7)(react@19.2.3)
      react: 19.2.3
    optionalDependencies:
      '@types/react': 19.2.7

  '@radix-ui/react-switch@1.2.6(@types/react-dom@19.2.3(@types/react@19.2.7))(@types/react@19.2.7)(react-dom@19.2.3(react@19.2.3))(react@19.2.3)':
    dependencies:
      '@radix-ui/primitive': 1.1.3
      '@radix-ui/react-compose-refs': 1.1.2(@types/react@19.2.7)(react@19.2.3)
      '@radix-ui/react-context': 1.1.2(@types/react@19.2.7)(react@19.2.3)
      '@radix-ui/react-primitive': 2.1.3(@types/react-dom@19.2.3(@types/react@19.2.7))(@types/react@19.2.7)(react-dom@19.2.3(react@19.2.3))(react@19.2.3)
      '@radix-ui/react-use-controllable-state': 1.2.2(@types/react@19.2.7)(react@19.2.3)
      '@radix-ui/react-use-previous': 1.1.1(@types/react@19.2.7)(react@19.2.3)
      '@radix-ui/react-use-size': 1.1.1(@types/react@19.2.7)(react@19.2.3)
      react: 19.2.3
      react-dom: 19.2.3(react@19.2.3)
    optionalDependencies:
      '@types/react': 19.2.7
      '@types/react-dom': 19.2.3(@types/react@19.2.7)

  '@radix-ui/react-tabs@1.1.13(@types/react-dom@19.2.3(@types/react@19.2.7))(@types/react@19.2.7)(react-dom@19.2.3(react@19.2.3))(react@19.2.3)':
    dependencies:
      '@radix-ui/primitive': 1.1.3
      '@radix-ui/react-context': 1.1.2(@types/react@19.2.7)(react@19.2.3)
      '@radix-ui/react-direction': 1.1.1(@types/react@19.2.7)(react@19.2.3)
      '@radix-ui/react-id': 1.1.1(@types/react@19.2.7)(react@19.2.3)
      '@radix-ui/react-presence': 1.1.5(@types/react-dom@19.2.3(@types/react@19.2.7))(@types/react@19.2.7)(react-dom@19.2.3(react@19.2.3))(react@19.2.3)
      '@radix-ui/react-primitive': 2.1.3(@types/react-dom@19.2.3(@types/react@19.2.7))(@types/react@19.2.7)(react-dom@19.2.3(react@19.2.3))(react@19.2.3)
      '@radix-ui/react-roving-focus': 1.1.11(@types/react-dom@19.2.3(@types/react@19.2.7))(@types/react@19.2.7)(react-dom@19.2.3(react@19.2.3))(react@19.2.3)
      '@radix-ui/react-use-controllable-state': 1.2.2(@types/react@19.2.7)(react@19.2.3)
      react: 19.2.3
      react-dom: 19.2.3(react@19.2.3)
    optionalDependencies:
      '@types/react': 19.2.7
      '@types/react-dom': 19.2.3(@types/react@19.2.7)

  '@radix-ui/react-tooltip@1.2.8(@types/react-dom@19.2.3(@types/react@19.2.7))(@types/react@19.2.7)(react-dom@19.2.3(react@19.2.3))(react@19.2.3)':
    dependencies:
      '@radix-ui/primitive': 1.1.3
      '@radix-ui/react-compose-refs': 1.1.2(@types/react@19.2.7)(react@19.2.3)
      '@radix-ui/react-context': 1.1.2(@types/react@19.2.7)(react@19.2.3)
      '@radix-ui/react-dismissable-layer': 1.1.11(@types/react-dom@19.2.3(@types/react@19.2.7))(@types/react@19.2.7)(react-dom@19.2.3(react@19.2.3))(react@19.2.3)
      '@radix-ui/react-id': 1.1.1(@types/react@19.2.7)(react@19.2.3)
      '@radix-ui/react-popper': 1.2.8(@types/react-dom@19.2.3(@types/react@19.2.7))(@types/react@19.2.7)(react-dom@19.2.3(react@19.2.3))(react@19.2.3)
      '@radix-ui/react-portal': 1.1.9(@types/react-dom@19.2.3(@types/react@19.2.7))(@types/react@19.2.7)(react-dom@19.2.3(react@19.2.3))(react@19.2.3)
      '@radix-ui/react-presence': 1.1.5(@types/react-dom@19.2.3(@types/react@19.2.7))(@types/react@19.2.7)(react-dom@19.2.3(react@19.2.3))(react@19.2.3)
      '@radix-ui/react-primitive': 2.1.3(@types/react-dom@19.2.3(@types/react@19.2.7))(@types/react@19.2.7)(react-dom@19.2.3(react@19.2.3))(react@19.2.3)
      '@radix-ui/react-slot': 1.2.3(@types/react@19.2.7)(react@19.2.3)
      '@radix-ui/react-use-controllable-state': 1.2.2(@types/react@19.2.7)(react@19.2.3)
      '@radix-ui/react-visually-hidden': 1.2.3(@types/react-dom@19.2.3(@types/react@19.2.7))(@types/react@19.2.7)(react-dom@19.2.3(react@19.2.3))(react@19.2.3)
      react: 19.2.3
      react-dom: 19.2.3(react@19.2.3)
    optionalDependencies:
      '@types/react': 19.2.7
      '@types/react-dom': 19.2.3(@types/react@19.2.7)

  '@radix-ui/react-use-callback-ref@1.1.1(@types/react@19.2.7)(react@19.2.3)':
    dependencies:
      react: 19.2.3
    optionalDependencies:
      '@types/react': 19.2.7

  '@radix-ui/react-use-controllable-state@1.2.2(@types/react@19.2.7)(react@19.2.3)':
    dependencies:
      '@radix-ui/react-use-effect-event': 0.0.2(@types/react@19.2.7)(react@19.2.3)
      '@radix-ui/react-use-layout-effect': 1.1.1(@types/react@19.2.7)(react@19.2.3)
      react: 19.2.3
    optionalDependencies:
      '@types/react': 19.2.7

  '@radix-ui/react-use-effect-event@0.0.2(@types/react@19.2.7)(react@19.2.3)':
    dependencies:
      '@radix-ui/react-use-layout-effect': 1.1.1(@types/react@19.2.7)(react@19.2.3)
      react: 19.2.3
    optionalDependencies:
      '@types/react': 19.2.7

  '@radix-ui/react-use-escape-keydown@1.1.1(@types/react@19.2.7)(react@19.2.3)':
    dependencies:
      '@radix-ui/react-use-callback-ref': 1.1.1(@types/react@19.2.7)(react@19.2.3)
      react: 19.2.3
    optionalDependencies:
      '@types/react': 19.2.7

  '@radix-ui/react-use-layout-effect@1.1.1(@types/react@19.2.7)(react@19.2.3)':
    dependencies:
      react: 19.2.3
    optionalDependencies:
      '@types/react': 19.2.7

  '@radix-ui/react-use-previous@1.1.1(@types/react@19.2.7)(react@19.2.3)':
    dependencies:
      react: 19.2.3
    optionalDependencies:
      '@types/react': 19.2.7

  '@radix-ui/react-use-rect@1.1.1(@types/react@19.2.7)(react@19.2.3)':
    dependencies:
      '@radix-ui/rect': 1.1.1
      react: 19.2.3
    optionalDependencies:
      '@types/react': 19.2.7

  '@radix-ui/react-use-size@1.1.1(@types/react@19.2.7)(react@19.2.3)':
    dependencies:
      '@radix-ui/react-use-layout-effect': 1.1.1(@types/react@19.2.7)(react@19.2.3)
      react: 19.2.3
    optionalDependencies:
      '@types/react': 19.2.7

  '@radix-ui/react-visually-hidden@1.2.3(@types/react-dom@19.2.3(@types/react@19.2.7))(@types/react@19.2.7)(react-dom@19.2.3(react@19.2.3))(react@19.2.3)':
    dependencies:
      '@radix-ui/react-primitive': 2.1.3(@types/react-dom@19.2.3(@types/react@19.2.7))(@types/react@19.2.7)(react-dom@19.2.3(react@19.2.3))(react@19.2.3)
      react: 19.2.3
      react-dom: 19.2.3(react@19.2.3)
    optionalDependencies:
      '@types/react': 19.2.7
      '@types/react-dom': 19.2.3(@types/react@19.2.7)

  '@radix-ui/rect@1.1.1': {}

  '@rolldown/pluginutils@1.0.0-beta.53': {}

  '@rollup/rollup-android-arm-eabi@4.50.0':
    optional: true

  '@rollup/rollup-android-arm64@4.50.0':
    optional: true

  '@rollup/rollup-darwin-arm64@4.50.0':
    optional: true

  '@rollup/rollup-darwin-x64@4.50.0':
    optional: true

  '@rollup/rollup-freebsd-arm64@4.50.0':
    optional: true

  '@rollup/rollup-freebsd-x64@4.50.0':
    optional: true

  '@rollup/rollup-linux-arm-gnueabihf@4.50.0':
    optional: true

  '@rollup/rollup-linux-arm-musleabihf@4.50.0':
    optional: true

  '@rollup/rollup-linux-arm64-gnu@4.50.0':
    optional: true

  '@rollup/rollup-linux-arm64-musl@4.50.0':
    optional: true

  '@rollup/rollup-linux-loongarch64-gnu@4.50.0':
    optional: true

  '@rollup/rollup-linux-ppc64-gnu@4.50.0':
    optional: true

  '@rollup/rollup-linux-riscv64-gnu@4.50.0':
    optional: true

  '@rollup/rollup-linux-riscv64-musl@4.50.0':
    optional: true

  '@rollup/rollup-linux-s390x-gnu@4.50.0':
    optional: true

  '@rollup/rollup-linux-x64-gnu@4.50.0':
    optional: true

  '@rollup/rollup-linux-x64-musl@4.50.0':
    optional: true

  '@rollup/rollup-openharmony-arm64@4.50.0':
    optional: true

  '@rollup/rollup-win32-arm64-msvc@4.50.0':
    optional: true

  '@rollup/rollup-win32-ia32-msvc@4.50.0':
    optional: true

  '@rollup/rollup-win32-x64-msvc@4.50.0':
    optional: true

  '@rtsao/scc@1.1.0': {}

  '@rushstack/eslint-patch@1.11.0': {}

  '@swc/helpers@0.5.15':
    dependencies:
      tslib: 2.8.1

  '@tailwindcss/node@4.1.18':
    dependencies:
      '@jridgewell/remapping': 2.3.5
      enhanced-resolve: 5.18.4
      jiti: 2.6.1
      lightningcss: 1.30.2
      magic-string: 0.30.21
      source-map-js: 1.2.1
      tailwindcss: 4.1.18

  '@tailwindcss/oxide-android-arm64@4.1.18':
    optional: true

  '@tailwindcss/oxide-darwin-arm64@4.1.18':
    optional: true

  '@tailwindcss/oxide-darwin-x64@4.1.18':
    optional: true

  '@tailwindcss/oxide-freebsd-x64@4.1.18':
    optional: true

  '@tailwindcss/oxide-linux-arm-gnueabihf@4.1.18':
    optional: true

  '@tailwindcss/oxide-linux-arm64-gnu@4.1.18':
    optional: true

  '@tailwindcss/oxide-linux-arm64-musl@4.1.18':
    optional: true

  '@tailwindcss/oxide-linux-x64-gnu@4.1.18':
    optional: true

  '@tailwindcss/oxide-linux-x64-musl@4.1.18':
    optional: true

  '@tailwindcss/oxide-wasm32-wasi@4.1.18':
    optional: true

  '@tailwindcss/oxide-win32-arm64-msvc@4.1.18':
    optional: true

  '@tailwindcss/oxide-win32-x64-msvc@4.1.18':
    optional: true

  '@tailwindcss/oxide@4.1.18':
    optionalDependencies:
      '@tailwindcss/oxide-android-arm64': 4.1.18
      '@tailwindcss/oxide-darwin-arm64': 4.1.18
      '@tailwindcss/oxide-darwin-x64': 4.1.18
      '@tailwindcss/oxide-freebsd-x64': 4.1.18
      '@tailwindcss/oxide-linux-arm-gnueabihf': 4.1.18
      '@tailwindcss/oxide-linux-arm64-gnu': 4.1.18
      '@tailwindcss/oxide-linux-arm64-musl': 4.1.18
      '@tailwindcss/oxide-linux-x64-gnu': 4.1.18
      '@tailwindcss/oxide-linux-x64-musl': 4.1.18
      '@tailwindcss/oxide-wasm32-wasi': 4.1.18
      '@tailwindcss/oxide-win32-arm64-msvc': 4.1.18
      '@tailwindcss/oxide-win32-x64-msvc': 4.1.18

  '@tailwindcss/postcss@4.1.18':
    dependencies:
      '@alloc/quick-lru': 5.2.0
      '@tailwindcss/node': 4.1.18
      '@tailwindcss/oxide': 4.1.18
      postcss: 8.5.6
      tailwindcss: 4.1.18

  '@testing-library/dom@10.4.1':
    dependencies:
      '@babel/code-frame': 7.27.1
      '@babel/runtime': 7.28.3
      '@types/aria-query': 5.0.4
      aria-query: 5.3.0
      dom-accessibility-api: 0.5.16
      lz-string: 1.5.0
      picocolors: 1.1.1
      pretty-format: 27.5.1

  '@testing-library/jest-dom@6.9.1':
    dependencies:
      '@adobe/css-tools': 4.4.4
      aria-query: 5.3.2
      css.escape: 1.5.1
      dom-accessibility-api: 0.6.3
      picocolors: 1.1.1
      redent: 3.0.0

  '@testing-library/react@16.3.0(@testing-library/dom@10.4.1)(@types/react-dom@19.2.3(@types/react@19.2.7))(@types/react@19.2.7)(react-dom@19.2.3(react@19.2.3))(react@19.2.3)':
    dependencies:
      '@babel/runtime': 7.28.3
      '@testing-library/dom': 10.4.1
      react: 19.2.3
      react-dom: 19.2.3(react@19.2.3)
    optionalDependencies:
      '@types/react': 19.2.7
      '@types/react-dom': 19.2.3(@types/react@19.2.7)

  '@testing-library/user-event@14.6.1(@testing-library/dom@10.4.1)':
    dependencies:
      '@testing-library/dom': 10.4.1

  '@tybys/wasm-util@0.9.0':
    dependencies:
      tslib: 2.8.1
    optional: true

  '@types/aria-query@5.0.4': {}

  '@types/babel__core@7.20.5':
    dependencies:
      '@babel/parser': 7.28.3
      '@babel/types': 7.28.2
      '@types/babel__generator': 7.27.0
      '@types/babel__template': 7.4.4
      '@types/babel__traverse': 7.28.0

  '@types/babel__generator@7.27.0':
    dependencies:
      '@babel/types': 7.28.2

  '@types/babel__template@7.4.4':
    dependencies:
      '@babel/parser': 7.28.3
      '@babel/types': 7.28.2

  '@types/babel__traverse@7.28.0':
    dependencies:
      '@babel/types': 7.28.2

  '@types/chai@5.2.2':
    dependencies:
      '@types/deep-eql': 4.0.2

  '@types/cheerio@1.0.0':
    dependencies:
      cheerio: 1.1.2

  '@types/chrome@0.1.32':
    dependencies:
      '@types/filesystem': 0.0.36
      '@types/har-format': 1.2.16

  '@types/deep-eql@4.0.2': {}

  '@types/estree@1.0.8': {}

  '@types/filesystem@0.0.36':
    dependencies:
      '@types/filewriter': 0.0.33

  '@types/filewriter@0.0.33': {}

  '@types/har-format@1.2.16': {}

  '@types/json-schema@7.0.15': {}

  '@types/json5@0.0.29': {}

  '@types/node@20.19.26':
    dependencies:
      undici-types: 6.21.0

  '@types/react-dom@19.2.3(@types/react@19.2.7)':
    dependencies:
      '@types/react': 19.2.7

  '@types/react@19.2.7':
    dependencies:
      csstype: 3.2.3

  '@types/trusted-types@2.0.7':
    optional: true

  '@typescript-eslint/eslint-plugin@8.33.1(@typescript-eslint/parser@8.33.1(eslint@9.39.2(jiti@2.6.1))(typescript@5.9.3))(eslint@9.39.2(jiti@2.6.1))(typescript@5.9.3)':
    dependencies:
      '@eslint-community/regexpp': 4.12.1
      '@typescript-eslint/parser': 8.33.1(eslint@9.39.2(jiti@2.6.1))(typescript@5.9.3)
      '@typescript-eslint/scope-manager': 8.33.1
      '@typescript-eslint/type-utils': 8.33.1(eslint@9.39.2(jiti@2.6.1))(typescript@5.9.3)
      '@typescript-eslint/utils': 8.33.1(eslint@9.39.2(jiti@2.6.1))(typescript@5.9.3)
      '@typescript-eslint/visitor-keys': 8.33.1
      eslint: 9.39.2(jiti@2.6.1)
      graphemer: 1.4.0
      ignore: 7.0.5
      natural-compare: 1.4.0
      ts-api-utils: 2.1.0(typescript@5.9.3)
      typescript: 5.9.3
    transitivePeerDependencies:
      - supports-color

  '@typescript-eslint/parser@8.33.1(eslint@9.39.2(jiti@2.6.1))(typescript@5.9.3)':
    dependencies:
      '@typescript-eslint/scope-manager': 8.33.1
      '@typescript-eslint/types': 8.33.1
      '@typescript-eslint/typescript-estree': 8.33.1(typescript@5.9.3)
      '@typescript-eslint/visitor-keys': 8.33.1
      debug: 4.4.1
      eslint: 9.39.2(jiti@2.6.1)
      typescript: 5.9.3
    transitivePeerDependencies:
      - supports-color

  '@typescript-eslint/project-service@8.33.1(typescript@5.9.3)':
    dependencies:
      '@typescript-eslint/tsconfig-utils': 8.33.1(typescript@5.9.3)
      '@typescript-eslint/types': 8.33.1
      debug: 4.4.1
      typescript: 5.9.3
    transitivePeerDependencies:
      - supports-color

  '@typescript-eslint/scope-manager@8.33.1':
    dependencies:
      '@typescript-eslint/types': 8.33.1
      '@typescript-eslint/visitor-keys': 8.33.1

  '@typescript-eslint/tsconfig-utils@8.33.1(typescript@5.9.3)':
    dependencies:
      typescript: 5.9.3

  '@typescript-eslint/type-utils@8.33.1(eslint@9.39.2(jiti@2.6.1))(typescript@5.9.3)':
    dependencies:
      '@typescript-eslint/typescript-estree': 8.33.1(typescript@5.9.3)
      '@typescript-eslint/utils': 8.33.1(eslint@9.39.2(jiti@2.6.1))(typescript@5.9.3)
      debug: 4.4.1
      eslint: 9.39.2(jiti@2.6.1)
      ts-api-utils: 2.1.0(typescript@5.9.3)
      typescript: 5.9.3
    transitivePeerDependencies:
      - supports-color

  '@typescript-eslint/types@8.33.1': {}

  '@typescript-eslint/typescript-estree@8.33.1(typescript@5.9.3)':
    dependencies:
      '@typescript-eslint/project-service': 8.33.1(typescript@5.9.3)
      '@typescript-eslint/tsconfig-utils': 8.33.1(typescript@5.9.3)
      '@typescript-eslint/types': 8.33.1
      '@typescript-eslint/visitor-keys': 8.33.1
      debug: 4.4.1
      fast-glob: 3.3.3
      is-glob: 4.0.3
      minimatch: 9.0.5
      semver: 7.7.3
      ts-api-utils: 2.1.0(typescript@5.9.3)
      typescript: 5.9.3
    transitivePeerDependencies:
      - supports-color

  '@typescript-eslint/utils@8.33.1(eslint@9.39.2(jiti@2.6.1))(typescript@5.9.3)':
    dependencies:
      '@eslint-community/eslint-utils': 4.9.0(eslint@9.39.2(jiti@2.6.1))
      '@typescript-eslint/scope-manager': 8.33.1
      '@typescript-eslint/types': 8.33.1
      '@typescript-eslint/typescript-estree': 8.33.1(typescript@5.9.3)
      eslint: 9.39.2(jiti@2.6.1)
      typescript: 5.9.3
    transitivePeerDependencies:
      - supports-color

  '@typescript-eslint/visitor-keys@8.33.1':
    dependencies:
      '@typescript-eslint/types': 8.33.1
      eslint-visitor-keys: 4.2.1

  '@unrs/resolver-binding-darwin-arm64@1.7.11':
    optional: true

  '@unrs/resolver-binding-darwin-x64@1.7.11':
    optional: true

  '@unrs/resolver-binding-freebsd-x64@1.7.11':
    optional: true

  '@unrs/resolver-binding-linux-arm-gnueabihf@1.7.11':
    optional: true

  '@unrs/resolver-binding-linux-arm-musleabihf@1.7.11':
    optional: true

  '@unrs/resolver-binding-linux-arm64-gnu@1.7.11':
    optional: true

  '@unrs/resolver-binding-linux-arm64-musl@1.7.11':
    optional: true

  '@unrs/resolver-binding-linux-ppc64-gnu@1.7.11':
    optional: true

  '@unrs/resolver-binding-linux-riscv64-gnu@1.7.11':
    optional: true

  '@unrs/resolver-binding-linux-riscv64-musl@1.7.11':
    optional: true

  '@unrs/resolver-binding-linux-s390x-gnu@1.7.11':
    optional: true

  '@unrs/resolver-binding-linux-x64-gnu@1.7.11':
    optional: true

  '@unrs/resolver-binding-linux-x64-musl@1.7.11':
    optional: true

  '@unrs/resolver-binding-wasm32-wasi@1.7.11':
    dependencies:
      '@napi-rs/wasm-runtime': 0.2.10
    optional: true

  '@unrs/resolver-binding-win32-arm64-msvc@1.7.11':
    optional: true

  '@unrs/resolver-binding-win32-ia32-msvc@1.7.11':
    optional: true

  '@unrs/resolver-binding-win32-x64-msvc@1.7.11':
    optional: true

  '@upstash/redis@1.35.3':
    dependencies:
      uncrypto: 0.1.3

  '@vercel/kv@3.0.0':
    dependencies:
      '@upstash/redis': 1.35.3

  '@vitejs/plugin-react@5.1.2(vite@7.1.3(@types/node@20.19.26)(jiti@2.6.1)(lightningcss@1.30.2)(tsx@4.21.0))':
    dependencies:
      '@babel/core': 7.28.5
      '@babel/plugin-transform-react-jsx-self': 7.27.1(@babel/core@7.28.5)
      '@babel/plugin-transform-react-jsx-source': 7.27.1(@babel/core@7.28.5)
      '@rolldown/pluginutils': 1.0.0-beta.53
      '@types/babel__core': 7.20.5
      react-refresh: 0.18.0
      vite: 7.1.3(@types/node@20.19.26)(jiti@2.6.1)(lightningcss@1.30.2)(tsx@4.21.0)
    transitivePeerDependencies:
      - supports-color

  '@vitest/coverage-v8@3.2.4(vitest@3.2.4(@types/node@20.19.26)(jiti@2.6.1)(jsdom@26.1.0)(lightningcss@1.30.2)(tsx@4.21.0))':
    dependencies:
      '@ampproject/remapping': 2.3.0
      '@bcoe/v8-coverage': 1.0.2
      ast-v8-to-istanbul: 0.3.5
      debug: 4.4.1
      istanbul-lib-coverage: 3.2.2
      istanbul-lib-report: 3.0.1
      istanbul-lib-source-maps: 5.0.6
      istanbul-reports: 3.2.0
      magic-string: 0.30.17
      magicast: 0.3.5
      std-env: 3.9.0
      test-exclude: 7.0.1
      tinyrainbow: 2.0.0
      vitest: 3.2.4(@types/node@20.19.26)(jiti@2.6.1)(jsdom@26.1.0)(lightningcss@1.30.2)(tsx@4.21.0)
    transitivePeerDependencies:
      - supports-color

  '@vitest/expect@3.2.4':
    dependencies:
      '@types/chai': 5.2.2
      '@vitest/spy': 3.2.4
      '@vitest/utils': 3.2.4
      chai: 5.3.3
      tinyrainbow: 2.0.0

  '@vitest/mocker@3.2.4(vite@7.1.3(@types/node@20.19.26)(jiti@2.6.1)(lightningcss@1.30.2)(tsx@4.21.0))':
    dependencies:
      '@vitest/spy': 3.2.4
      estree-walker: 3.0.3
      magic-string: 0.30.17
    optionalDependencies:
      vite: 7.1.3(@types/node@20.19.26)(jiti@2.6.1)(lightningcss@1.30.2)(tsx@4.21.0)

  '@vitest/pretty-format@3.2.4':
    dependencies:
      tinyrainbow: 2.0.0

  '@vitest/runner@3.2.4':
    dependencies:
      '@vitest/utils': 3.2.4
      pathe: 2.0.3
      strip-literal: 3.0.0

  '@vitest/snapshot@3.2.4':
    dependencies:
      '@vitest/pretty-format': 3.2.4
      magic-string: 0.30.17
      pathe: 2.0.3

  '@vitest/spy@3.2.4':
    dependencies:
      tinyspy: 4.0.3

  '@vitest/utils@3.2.4':
    dependencies:
      '@vitest/pretty-format': 3.2.4
      loupe: 3.2.1
      tinyrainbow: 2.0.0

  acorn-jsx@5.3.2(acorn@8.14.1):
    dependencies:
      acorn: 8.14.1

  acorn-jsx@5.3.2(acorn@8.15.0):
    dependencies:
      acorn: 8.15.0

  acorn@8.14.1: {}

  acorn@8.15.0: {}

  agent-base@7.1.4: {}

  ajv@6.12.6:
    dependencies:
      fast-deep-equal: 3.1.3
      fast-json-stable-stringify: 2.1.0
      json-schema-traverse: 0.4.1
      uri-js: 4.4.1

  ansi-regex@5.0.1: {}

  ansi-regex@6.2.0: {}

  ansi-styles@4.3.0:
    dependencies:
      color-convert: 2.0.1

  ansi-styles@5.2.0: {}

  ansi-styles@6.2.1: {}

  argparse@2.0.1: {}

  aria-hidden@1.2.6:
    dependencies:
      tslib: 2.8.1

  aria-query@5.3.0:
    dependencies:
      dequal: 2.0.3

  aria-query@5.3.2: {}

  array-buffer-byte-length@1.0.2:
    dependencies:
      call-bound: 1.0.4
      is-array-buffer: 3.0.5

  array-includes@3.1.9:
    dependencies:
      call-bind: 1.0.8
      call-bound: 1.0.4
      define-properties: 1.2.1
      es-abstract: 1.24.0
      es-object-atoms: 1.1.1
      get-intrinsic: 1.3.0
      is-string: 1.1.1
      math-intrinsics: 1.1.0

  array.prototype.findlast@1.2.5:
    dependencies:
      call-bind: 1.0.8
      define-properties: 1.2.1
      es-abstract: 1.24.0
      es-errors: 1.3.0
      es-object-atoms: 1.1.1
      es-shim-unscopables: 1.1.0

  array.prototype.findlastindex@1.2.6:
    dependencies:
      call-bind: 1.0.8
      call-bound: 1.0.4
      define-properties: 1.2.1
      es-abstract: 1.24.0
      es-errors: 1.3.0
      es-object-atoms: 1.1.1
      es-shim-unscopables: 1.1.0

  array.prototype.flat@1.3.3:
    dependencies:
      call-bind: 1.0.8
      define-properties: 1.2.1
      es-abstract: 1.24.0
      es-shim-unscopables: 1.1.0

  array.prototype.flatmap@1.3.3:
    dependencies:
      call-bind: 1.0.8
      define-properties: 1.2.1
      es-abstract: 1.24.0
      es-shim-unscopables: 1.1.0

  array.prototype.tosorted@1.1.4:
    dependencies:
      call-bind: 1.0.8
      define-properties: 1.2.1
      es-abstract: 1.24.0
      es-errors: 1.3.0
      es-shim-unscopables: 1.1.0

  arraybuffer.prototype.slice@1.0.4:
    dependencies:
      array-buffer-byte-length: 1.0.2
      call-bind: 1.0.8
      define-properties: 1.2.1
      es-abstract: 1.24.0
      es-errors: 1.3.0
      get-intrinsic: 1.3.0
      is-array-buffer: 3.0.5

  assertion-error@2.0.1: {}

  ast-types-flow@0.0.8: {}

  ast-v8-to-istanbul@0.3.5:
    dependencies:
      '@jridgewell/trace-mapping': 0.3.30
      estree-walker: 3.0.3
      js-tokens: 9.0.1

  async-function@1.0.0: {}

  available-typed-arrays@1.0.7:
    dependencies:
      possible-typed-array-names: 1.1.0

  axe-core@4.10.3: {}

  axobject-query@4.1.0: {}

  balanced-match@1.0.2: {}

  boolbase@1.0.0: {}

  brace-expansion@1.1.11:
    dependencies:
      balanced-match: 1.0.2
      concat-map: 0.0.1

  brace-expansion@2.0.1:
    dependencies:
      balanced-match: 1.0.2

  braces@3.0.3:
    dependencies:
      fill-range: 7.1.1

  browserslist@4.25.4:
    dependencies:
      caniuse-lite: 1.0.30001739
      electron-to-chromium: 1.5.211
      node-releases: 2.0.19
      update-browserslist-db: 1.1.3(browserslist@4.25.4)

  cac@6.7.14: {}

  call-bind-apply-helpers@1.0.2:
    dependencies:
      es-errors: 1.3.0
      function-bind: 1.1.2

  call-bind@1.0.8:
    dependencies:
      call-bind-apply-helpers: 1.0.2
      es-define-property: 1.0.1
      get-intrinsic: 1.3.0
      set-function-length: 1.2.2

  call-bound@1.0.4:
    dependencies:
      call-bind-apply-helpers: 1.0.2
      get-intrinsic: 1.3.0

  callsites@3.1.0: {}

  caniuse-lite@1.0.30001739: {}

  chai@5.3.3:
    dependencies:
      assertion-error: 2.0.1
      check-error: 2.1.1
      deep-eql: 5.0.2
      loupe: 3.2.1
      pathval: 2.0.1

  chalk@4.1.2:
    dependencies:
      ansi-styles: 4.3.0
      supports-color: 7.2.0

  chalk@5.4.1: {}

  check-error@2.1.1: {}

  cheerio-select@2.1.0:
    dependencies:
      boolbase: 1.0.0
      css-select: 5.2.2
      css-what: 6.2.2
      domelementtype: 2.3.0
      domhandler: 5.0.3
      domutils: 3.2.2

  cheerio@1.1.2:
    dependencies:
      cheerio-select: 2.1.0
      dom-serializer: 2.0.0
      domhandler: 5.0.3
      domutils: 3.2.2
      encoding-sniffer: 0.2.1
      htmlparser2: 10.0.0
      parse5: 7.3.0
      parse5-htmlparser2-tree-adapter: 7.1.0
      parse5-parser-stream: 7.1.2
      undici: 7.12.0
      whatwg-mimetype: 4.0.0

  class-variance-authority@0.7.1:
    dependencies:
      clsx: 2.1.1

  client-only@0.0.1: {}

  clsx@2.1.1: {}

  cmdk@1.1.1(@types/react-dom@19.2.3(@types/react@19.2.7))(@types/react@19.2.7)(react-dom@19.2.3(react@19.2.3))(react@19.2.3):
    dependencies:
      '@radix-ui/react-compose-refs': 1.1.2(@types/react@19.2.7)(react@19.2.3)
      '@radix-ui/react-dialog': 1.1.15(@types/react-dom@19.2.3(@types/react@19.2.7))(@types/react@19.2.7)(react-dom@19.2.3(react@19.2.3))(react@19.2.3)
      '@radix-ui/react-id': 1.1.1(@types/react@19.2.7)(react@19.2.3)
      '@radix-ui/react-primitive': 2.1.3(@types/react-dom@19.2.3(@types/react@19.2.7))(@types/react@19.2.7)(react-dom@19.2.3(react@19.2.3))(react@19.2.3)
      react: 19.2.3
      react-dom: 19.2.3(react@19.2.3)
    transitivePeerDependencies:
      - '@types/react'
      - '@types/react-dom'

  color-convert@2.0.1:
    dependencies:
      color-name: 1.1.4

  color-name@1.1.4: {}

  concat-map@0.0.1: {}

  convert-source-map@2.0.0: {}

  cross-spawn@7.0.6:
    dependencies:
      path-key: 3.1.1
      shebang-command: 2.0.0
      which: 2.0.2

  css-select@5.2.2:
    dependencies:
      boolbase: 1.0.0
      css-what: 6.2.2
      domhandler: 5.0.3
      domutils: 3.2.2
      nth-check: 2.1.1

  css-what@6.2.2: {}

  css.escape@1.5.1: {}

  cssstyle@4.6.0:
    dependencies:
      '@asamuzakjp/css-color': 3.2.0
      rrweb-cssom: 0.8.0

  csstype@3.2.3: {}

  damerau-levenshtein@1.0.8: {}

  data-urls@5.0.0:
    dependencies:
      whatwg-mimetype: 4.0.0
      whatwg-url: 14.2.0

  data-view-buffer@1.0.2:
    dependencies:
      call-bound: 1.0.4
      es-errors: 1.3.0
      is-data-view: 1.0.2

  data-view-byte-length@1.0.2:
    dependencies:
      call-bound: 1.0.4
      es-errors: 1.3.0
      is-data-view: 1.0.2

  data-view-byte-offset@1.0.1:
    dependencies:
      call-bound: 1.0.4
      es-errors: 1.3.0
      is-data-view: 1.0.2

  debug@3.2.7:
    dependencies:
      ms: 2.1.3

  debug@4.4.1:
    dependencies:
      ms: 2.1.3

  decimal.js@10.6.0: {}

  deep-eql@5.0.2: {}

  deep-is@0.1.4: {}

  define-data-property@1.1.4:
    dependencies:
      es-define-property: 1.0.1
      es-errors: 1.3.0
      gopd: 1.2.0

  define-properties@1.2.1:
    dependencies:
      define-data-property: 1.1.4
      has-property-descriptors: 1.0.2
      object-keys: 1.1.1

  dequal@2.0.3: {}

  detect-libc@2.1.2: {}

  detect-node-es@1.1.0: {}

  doctrine@2.1.0:
    dependencies:
      esutils: 2.0.3

  dom-accessibility-api@0.5.16: {}

  dom-accessibility-api@0.6.3: {}

  dom-serializer@2.0.0:
    dependencies:
      domelementtype: 2.3.0
      domhandler: 5.0.3
      entities: 4.5.0

  domelementtype@2.3.0: {}

  domhandler@5.0.3:
    dependencies:
      domelementtype: 2.3.0

  dompurify@3.2.7:
    optionalDependencies:
      '@types/trusted-types': 2.0.7

  domutils@3.2.2:
    dependencies:
      dom-serializer: 2.0.0
      domelementtype: 2.3.0
      domhandler: 5.0.3

  dunder-proto@1.0.1:
    dependencies:
      call-bind-apply-helpers: 1.0.2
      es-errors: 1.3.0
      gopd: 1.2.0

  eastasianwidth@0.2.0: {}

  electron-to-chromium@1.5.211: {}

  emoji-regex@8.0.0: {}

  emoji-regex@9.2.2: {}

  encoding-sniffer@0.2.1:
    dependencies:
      iconv-lite: 0.6.3
      whatwg-encoding: 3.1.1

  enhanced-resolve@5.18.4:
    dependencies:
      graceful-fs: 4.2.11
      tapable: 2.2.2

  entities@4.5.0: {}

  entities@6.0.1: {}

  es-abstract@1.24.0:
    dependencies:
      array-buffer-byte-length: 1.0.2
      arraybuffer.prototype.slice: 1.0.4
      available-typed-arrays: 1.0.7
      call-bind: 1.0.8
      call-bound: 1.0.4
      data-view-buffer: 1.0.2
      data-view-byte-length: 1.0.2
      data-view-byte-offset: 1.0.1
      es-define-property: 1.0.1
      es-errors: 1.3.0
      es-object-atoms: 1.1.1
      es-set-tostringtag: 2.1.0
      es-to-primitive: 1.3.0
      function.prototype.name: 1.1.8
      get-intrinsic: 1.3.0
      get-proto: 1.0.1
      get-symbol-description: 1.1.0
      globalthis: 1.0.4
      gopd: 1.2.0
      has-property-descriptors: 1.0.2
      has-proto: 1.2.0
      has-symbols: 1.1.0
      hasown: 2.0.2
      internal-slot: 1.1.0
      is-array-buffer: 3.0.5
      is-callable: 1.2.7
      is-data-view: 1.0.2
      is-negative-zero: 2.0.3
      is-regex: 1.2.1
      is-set: 2.0.3
      is-shared-array-buffer: 1.0.4
      is-string: 1.1.1
      is-typed-array: 1.1.15
      is-weakref: 1.1.1
      math-intrinsics: 1.1.0
      object-inspect: 1.13.4
      object-keys: 1.1.1
      object.assign: 4.1.7
      own-keys: 1.0.1
      regexp.prototype.flags: 1.5.4
      safe-array-concat: 1.1.3
      safe-push-apply: 1.0.0
      safe-regex-test: 1.1.0
      set-proto: 1.0.0
      stop-iteration-iterator: 1.1.0
      string.prototype.trim: 1.2.10
      string.prototype.trimend: 1.0.9
      string.prototype.trimstart: 1.0.8
      typed-array-buffer: 1.0.3
      typed-array-byte-length: 1.0.3
      typed-array-byte-offset: 1.0.4
      typed-array-length: 1.0.7
      unbox-primitive: 1.1.0
      which-typed-array: 1.1.19

  es-define-property@1.0.1: {}

  es-errors@1.3.0: {}

  es-iterator-helpers@1.2.1:
    dependencies:
      call-bind: 1.0.8
      call-bound: 1.0.4
      define-properties: 1.2.1
      es-abstract: 1.24.0
      es-errors: 1.3.0
      es-set-tostringtag: 2.1.0
      function-bind: 1.1.2
      get-intrinsic: 1.3.0
      globalthis: 1.0.4
      gopd: 1.2.0
      has-property-descriptors: 1.0.2
      has-proto: 1.2.0
      has-symbols: 1.1.0
      internal-slot: 1.1.0
      iterator.prototype: 1.1.5
      safe-array-concat: 1.1.3

  es-module-lexer@1.7.0: {}

  es-object-atoms@1.1.1:
    dependencies:
      es-errors: 1.3.0

  es-set-tostringtag@2.1.0:
    dependencies:
      es-errors: 1.3.0
      get-intrinsic: 1.3.0
      has-tostringtag: 1.0.2
      hasown: 2.0.2

  es-shim-unscopables@1.1.0:
    dependencies:
      hasown: 2.0.2

  es-to-primitive@1.3.0:
    dependencies:
      is-callable: 1.2.7
      is-date-object: 1.1.0
      is-symbol: 1.1.1

  esbuild@0.25.9:
    optionalDependencies:
      '@esbuild/aix-ppc64': 0.25.9
      '@esbuild/android-arm': 0.25.9
      '@esbuild/android-arm64': 0.25.9
      '@esbuild/android-x64': 0.25.9
      '@esbuild/darwin-arm64': 0.25.9
      '@esbuild/darwin-x64': 0.25.9
      '@esbuild/freebsd-arm64': 0.25.9
      '@esbuild/freebsd-x64': 0.25.9
      '@esbuild/linux-arm': 0.25.9
      '@esbuild/linux-arm64': 0.25.9
      '@esbuild/linux-ia32': 0.25.9
      '@esbuild/linux-loong64': 0.25.9
      '@esbuild/linux-mips64el': 0.25.9
      '@esbuild/linux-ppc64': 0.25.9
      '@esbuild/linux-riscv64': 0.25.9
      '@esbuild/linux-s390x': 0.25.9
      '@esbuild/linux-x64': 0.25.9
      '@esbuild/netbsd-arm64': 0.25.9
      '@esbuild/netbsd-x64': 0.25.9
      '@esbuild/openbsd-arm64': 0.25.9
      '@esbuild/openbsd-x64': 0.25.9
      '@esbuild/openharmony-arm64': 0.25.9
      '@esbuild/sunos-x64': 0.25.9
      '@esbuild/win32-arm64': 0.25.9
      '@esbuild/win32-ia32': 0.25.9
      '@esbuild/win32-x64': 0.25.9

  esbuild@0.27.1:
    optionalDependencies:
      '@esbuild/aix-ppc64': 0.27.1
      '@esbuild/android-arm': 0.27.1
      '@esbuild/android-arm64': 0.27.1
      '@esbuild/android-x64': 0.27.1
      '@esbuild/darwin-arm64': 0.27.1
      '@esbuild/darwin-x64': 0.27.1
      '@esbuild/freebsd-arm64': 0.27.1
      '@esbuild/freebsd-x64': 0.27.1
      '@esbuild/linux-arm': 0.27.1
      '@esbuild/linux-arm64': 0.27.1
      '@esbuild/linux-ia32': 0.27.1
      '@esbuild/linux-loong64': 0.27.1
      '@esbuild/linux-mips64el': 0.27.1
      '@esbuild/linux-ppc64': 0.27.1
      '@esbuild/linux-riscv64': 0.27.1
      '@esbuild/linux-s390x': 0.27.1
      '@esbuild/linux-x64': 0.27.1
      '@esbuild/netbsd-arm64': 0.27.1
      '@esbuild/netbsd-x64': 0.27.1
      '@esbuild/openbsd-arm64': 0.27.1
      '@esbuild/openbsd-x64': 0.27.1
      '@esbuild/openharmony-arm64': 0.27.1
      '@esbuild/sunos-x64': 0.27.1
      '@esbuild/win32-arm64': 0.27.1
      '@esbuild/win32-ia32': 0.27.1
      '@esbuild/win32-x64': 0.27.1

  escalade@3.2.0: {}

  escape-string-regexp@4.0.0: {}

  eslint-config-next@15.5.9(eslint@9.39.2(jiti@2.6.1))(typescript@5.9.3):
    dependencies:
      '@next/eslint-plugin-next': 15.5.9
      '@rushstack/eslint-patch': 1.11.0
      '@typescript-eslint/eslint-plugin': 8.33.1(@typescript-eslint/parser@8.33.1(eslint@9.39.2(jiti@2.6.1))(typescript@5.9.3))(eslint@9.39.2(jiti@2.6.1))(typescript@5.9.3)
      '@typescript-eslint/parser': 8.33.1(eslint@9.39.2(jiti@2.6.1))(typescript@5.9.3)
      eslint: 9.39.2(jiti@2.6.1)
      eslint-import-resolver-node: 0.3.9
      eslint-import-resolver-typescript: 3.10.1(eslint-plugin-import@2.31.0)(eslint@9.39.2(jiti@2.6.1))
      eslint-plugin-import: 2.31.0(@typescript-eslint/parser@8.33.1(eslint@9.39.2(jiti@2.6.1))(typescript@5.9.3))(eslint-import-resolver-typescript@3.10.1)(eslint@9.39.2(jiti@2.6.1))
      eslint-plugin-jsx-a11y: 6.10.2(eslint@9.39.2(jiti@2.6.1))
      eslint-plugin-react: 7.37.5(eslint@9.39.2(jiti@2.6.1))
      eslint-plugin-react-hooks: 5.2.0(eslint@9.39.2(jiti@2.6.1))
    optionalDependencies:
      typescript: 5.9.3
    transitivePeerDependencies:
      - eslint-import-resolver-webpack
      - eslint-plugin-import-x
      - supports-color

  eslint-import-resolver-node@0.3.9:
    dependencies:
      debug: 3.2.7
      is-core-module: 2.16.1
      resolve: 1.22.10
    transitivePeerDependencies:
      - supports-color

  eslint-import-resolver-typescript@3.10.1(eslint-plugin-import@2.31.0)(eslint@9.39.2(jiti@2.6.1)):
    dependencies:
      '@nolyfill/is-core-module': 1.0.39
      debug: 4.4.1
      eslint: 9.39.2(jiti@2.6.1)
      get-tsconfig: 4.10.1
      is-bun-module: 2.0.0
      stable-hash: 0.0.5
      tinyglobby: 0.2.14
      unrs-resolver: 1.7.11
    optionalDependencies:
      eslint-plugin-import: 2.31.0(@typescript-eslint/parser@8.33.1(eslint@9.39.2(jiti@2.6.1))(typescript@5.9.3))(eslint-import-resolver-typescript@3.10.1)(eslint@9.39.2(jiti@2.6.1))
    transitivePeerDependencies:
      - supports-color

  eslint-module-utils@2.12.0(@typescript-eslint/parser@8.33.1(eslint@9.39.2(jiti@2.6.1))(typescript@5.9.3))(eslint-import-resolver-node@0.3.9)(eslint-import-resolver-typescript@3.10.1)(eslint@9.39.2(jiti@2.6.1)):
    dependencies:
      debug: 3.2.7
    optionalDependencies:
      '@typescript-eslint/parser': 8.33.1(eslint@9.39.2(jiti@2.6.1))(typescript@5.9.3)
      eslint: 9.39.2(jiti@2.6.1)
      eslint-import-resolver-node: 0.3.9
      eslint-import-resolver-typescript: 3.10.1(eslint-plugin-import@2.31.0)(eslint@9.39.2(jiti@2.6.1))
    transitivePeerDependencies:
      - supports-color

  eslint-plugin-import@2.31.0(@typescript-eslint/parser@8.33.1(eslint@9.39.2(jiti@2.6.1))(typescript@5.9.3))(eslint-import-resolver-typescript@3.10.1)(eslint@9.39.2(jiti@2.6.1)):
    dependencies:
      '@rtsao/scc': 1.1.0
      array-includes: 3.1.9
      array.prototype.findlastindex: 1.2.6
      array.prototype.flat: 1.3.3
      array.prototype.flatmap: 1.3.3
      debug: 3.2.7
      doctrine: 2.1.0
      eslint: 9.39.2(jiti@2.6.1)
      eslint-import-resolver-node: 0.3.9
      eslint-module-utils: 2.12.0(@typescript-eslint/parser@8.33.1(eslint@9.39.2(jiti@2.6.1))(typescript@5.9.3))(eslint-import-resolver-node@0.3.9)(eslint-import-resolver-typescript@3.10.1)(eslint@9.39.2(jiti@2.6.1))
      hasown: 2.0.2
      is-core-module: 2.16.1
      is-glob: 4.0.3
      minimatch: 3.1.2
      object.fromentries: 2.0.8
      object.groupby: 1.0.3
      object.values: 1.2.1
      semver: 6.3.1
      string.prototype.trimend: 1.0.9
      tsconfig-paths: 3.15.0
    optionalDependencies:
      '@typescript-eslint/parser': 8.33.1(eslint@9.39.2(jiti@2.6.1))(typescript@5.9.3)
    transitivePeerDependencies:
      - eslint-import-resolver-typescript
      - eslint-import-resolver-webpack
      - supports-color

  eslint-plugin-jsx-a11y@6.10.2(eslint@9.39.2(jiti@2.6.1)):
    dependencies:
      aria-query: 5.3.2
      array-includes: 3.1.9
      array.prototype.flatmap: 1.3.3
      ast-types-flow: 0.0.8
      axe-core: 4.10.3
      axobject-query: 4.1.0
      damerau-levenshtein: 1.0.8
      emoji-regex: 9.2.2
      eslint: 9.39.2(jiti@2.6.1)
      hasown: 2.0.2
      jsx-ast-utils: 3.3.5
      language-tags: 1.0.9
      minimatch: 3.1.2
      object.fromentries: 2.0.8
      safe-regex-test: 1.1.0
      string.prototype.includes: 2.0.1

  eslint-plugin-react-hooks@5.2.0(eslint@9.39.2(jiti@2.6.1)):
    dependencies:
      eslint: 9.39.2(jiti@2.6.1)

  eslint-plugin-react@7.37.5(eslint@9.39.2(jiti@2.6.1)):
    dependencies:
      array-includes: 3.1.9
      array.prototype.findlast: 1.2.5
      array.prototype.flatmap: 1.3.3
      array.prototype.tosorted: 1.1.4
      doctrine: 2.1.0
      es-iterator-helpers: 1.2.1
      eslint: 9.39.2(jiti@2.6.1)
      estraverse: 5.3.0
      hasown: 2.0.2
      jsx-ast-utils: 3.3.5
      minimatch: 3.1.2
      object.entries: 1.1.9
      object.fromentries: 2.0.8
      object.values: 1.2.1
      prop-types: 15.8.1
      resolve: 2.0.0-next.5
      semver: 6.3.1
      string.prototype.matchall: 4.0.12
      string.prototype.repeat: 1.0.0

  eslint-scope@8.4.0:
    dependencies:
      esrecurse: 4.3.0
      estraverse: 5.3.0

  eslint-visitor-keys@3.4.3: {}

  eslint-visitor-keys@4.2.0: {}

  eslint-visitor-keys@4.2.1: {}

  eslint@9.39.2(jiti@2.6.1):
    dependencies:
      '@eslint-community/eslint-utils': 4.9.0(eslint@9.39.2(jiti@2.6.1))
      '@eslint-community/regexpp': 4.12.1
      '@eslint/config-array': 0.21.1
      '@eslint/config-helpers': 0.4.2
      '@eslint/core': 0.17.0
      '@eslint/eslintrc': 3.3.3
      '@eslint/js': 9.39.2
      '@eslint/plugin-kit': 0.4.1
      '@humanfs/node': 0.16.6
      '@humanwhocodes/module-importer': 1.0.1
      '@humanwhocodes/retry': 0.4.3
      '@types/estree': 1.0.8
      ajv: 6.12.6
      chalk: 4.1.2
      cross-spawn: 7.0.6
      debug: 4.4.1
      escape-string-regexp: 4.0.0
      eslint-scope: 8.4.0
      eslint-visitor-keys: 4.2.1
      espree: 10.4.0
      esquery: 1.6.0
      esutils: 2.0.3
      fast-deep-equal: 3.1.3
      file-entry-cache: 8.0.0
      find-up: 5.0.0
      glob-parent: 6.0.2
      ignore: 5.3.2
      imurmurhash: 0.1.4
      is-glob: 4.0.3
      json-stable-stringify-without-jsonify: 1.0.1
      lodash.merge: 4.6.2
      minimatch: 3.1.2
      natural-compare: 1.4.0
      optionator: 0.9.4
    optionalDependencies:
      jiti: 2.6.1
    transitivePeerDependencies:
      - supports-color

  espree@10.3.0:
    dependencies:
      acorn: 8.14.1
      acorn-jsx: 5.3.2(acorn@8.14.1)
      eslint-visitor-keys: 4.2.0

  espree@10.4.0:
    dependencies:
      acorn: 8.15.0
      acorn-jsx: 5.3.2(acorn@8.15.0)
      eslint-visitor-keys: 4.2.1

  esquery@1.6.0:
    dependencies:
      estraverse: 5.3.0

  esrecurse@4.3.0:
    dependencies:
      estraverse: 5.3.0

  estraverse@5.3.0: {}

  estree-walker@3.0.3:
    dependencies:
      '@types/estree': 1.0.8

  esutils@2.0.3: {}

  expect-type@1.2.2: {}

  fast-deep-equal@3.1.3: {}

  fast-glob@3.3.1:
    dependencies:
      '@nodelib/fs.stat': 2.0.5
      '@nodelib/fs.walk': 1.2.8
      glob-parent: 5.1.2
      merge2: 1.4.1
      micromatch: 4.0.8

  fast-glob@3.3.3:
    dependencies:
      '@nodelib/fs.stat': 2.0.5
      '@nodelib/fs.walk': 1.2.8
      glob-parent: 5.1.2
      merge2: 1.4.1
      micromatch: 4.0.8

  fast-json-stable-stringify@2.1.0: {}

  fast-levenshtein@2.0.6: {}

  fastq@1.19.1:
    dependencies:
      reusify: 1.1.0

  fdir@6.4.5(picomatch@4.0.3):
    optionalDependencies:
      picomatch: 4.0.3

  fdir@6.5.0(picomatch@4.0.3):
    optionalDependencies:
      picomatch: 4.0.3

  file-entry-cache@8.0.0:
    dependencies:
      flat-cache: 4.0.1

  fill-range@7.1.1:
    dependencies:
      to-regex-range: 5.0.1

  find-up@5.0.0:
    dependencies:
      locate-path: 6.0.0
      path-exists: 4.0.0

  flat-cache@4.0.1:
    dependencies:
      flatted: 3.3.3
      keyv: 4.5.4

  flatted@3.3.3: {}

  for-each@0.3.5:
    dependencies:
      is-callable: 1.2.7

  foreground-child@3.3.1:
    dependencies:
      cross-spawn: 7.0.6
      signal-exit: 4.1.0

  fsevents@2.3.3:
    optional: true

  function-bind@1.1.2: {}

  function.prototype.name@1.1.8:
    dependencies:
      call-bind: 1.0.8
      call-bound: 1.0.4
      define-properties: 1.2.1
      functions-have-names: 1.2.3
      hasown: 2.0.2
      is-callable: 1.2.7

  functions-have-names@1.2.3: {}

  gensync@1.0.0-beta.2: {}

  get-intrinsic@1.3.0:
    dependencies:
      call-bind-apply-helpers: 1.0.2
      es-define-property: 1.0.1
      es-errors: 1.3.0
      es-object-atoms: 1.1.1
      function-bind: 1.1.2
      get-proto: 1.0.1
      gopd: 1.2.0
      has-symbols: 1.1.0
      hasown: 2.0.2
      math-intrinsics: 1.1.0

  get-nonce@1.0.1: {}

  get-proto@1.0.1:
    dependencies:
      dunder-proto: 1.0.1
      es-object-atoms: 1.1.1

  get-symbol-description@1.1.0:
    dependencies:
      call-bound: 1.0.4
      es-errors: 1.3.0
      get-intrinsic: 1.3.0

  get-tsconfig@4.10.1:
    dependencies:
      resolve-pkg-maps: 1.0.0

  glob-parent@5.1.2:
    dependencies:
      is-glob: 4.0.3

  glob-parent@6.0.2:
    dependencies:
      is-glob: 4.0.3

  glob@10.4.5:
    dependencies:
      foreground-child: 3.3.1
      jackspeak: 3.4.3
      minimatch: 9.0.5
      minipass: 7.1.2
      package-json-from-dist: 1.0.1
      path-scurry: 1.11.1

  globals@14.0.0: {}

  globalthis@1.0.4:
    dependencies:
      define-properties: 1.2.1
      gopd: 1.2.0

  gopd@1.2.0: {}

  graceful-fs@4.2.11: {}

  graphemer@1.4.0: {}

  has-bigints@1.1.0: {}

  has-flag@4.0.0: {}

  has-property-descriptors@1.0.2:
    dependencies:
      es-define-property: 1.0.1

  has-proto@1.2.0:
    dependencies:
      dunder-proto: 1.0.1

  has-symbols@1.1.0: {}

  has-tostringtag@1.0.2:
    dependencies:
      has-symbols: 1.1.0

  hasown@2.0.2:
    dependencies:
      function-bind: 1.1.2

  html-encoding-sniffer@4.0.0:
    dependencies:
      whatwg-encoding: 3.1.1

  html-escaper@2.0.2: {}

  htmlparser2@10.0.0:
    dependencies:
      domelementtype: 2.3.0
      domhandler: 5.0.3
      domutils: 3.2.2
      entities: 6.0.1

  http-proxy-agent@7.0.2:
    dependencies:
      agent-base: 7.1.4
      debug: 4.4.1
    transitivePeerDependencies:
      - supports-color

  https-proxy-agent@7.0.6:
    dependencies:
      agent-base: 7.1.4
      debug: 4.4.1
    transitivePeerDependencies:
      - supports-color

  iconv-lite@0.6.3:
    dependencies:
      safer-buffer: 2.1.2

  ignore@5.3.2: {}

  ignore@7.0.5: {}

  import-fresh@3.3.1:
    dependencies:
      parent-module: 1.0.1
      resolve-from: 4.0.0

  imurmurhash@0.1.4: {}

  indent-string@4.0.0: {}

  internal-slot@1.1.0:
    dependencies:
      es-errors: 1.3.0
      hasown: 2.0.2
      side-channel: 1.1.0

  is-array-buffer@3.0.5:
    dependencies:
      call-bind: 1.0.8
      call-bound: 1.0.4
      get-intrinsic: 1.3.0

  is-async-function@2.1.1:
    dependencies:
      async-function: 1.0.0
      call-bound: 1.0.4
      get-proto: 1.0.1
      has-tostringtag: 1.0.2
      safe-regex-test: 1.1.0

  is-bigint@1.1.0:
    dependencies:
      has-bigints: 1.1.0

  is-boolean-object@1.2.2:
    dependencies:
      call-bound: 1.0.4
      has-tostringtag: 1.0.2

  is-bun-module@2.0.0:
    dependencies:
      semver: 7.7.3

  is-callable@1.2.7: {}

  is-core-module@2.16.1:
    dependencies:
      hasown: 2.0.2

  is-data-view@1.0.2:
    dependencies:
      call-bound: 1.0.4
      get-intrinsic: 1.3.0
      is-typed-array: 1.1.15

  is-date-object@1.1.0:
    dependencies:
      call-bound: 1.0.4
      has-tostringtag: 1.0.2

  is-extglob@2.1.1: {}

  is-finalizationregistry@1.1.1:
    dependencies:
      call-bound: 1.0.4

  is-fullwidth-code-point@3.0.0: {}

  is-generator-function@1.1.0:
    dependencies:
      call-bound: 1.0.4
      get-proto: 1.0.1
      has-tostringtag: 1.0.2
      safe-regex-test: 1.1.0

  is-glob@4.0.3:
    dependencies:
      is-extglob: 2.1.1

  is-map@2.0.3: {}

  is-negative-zero@2.0.3: {}

  is-number-object@1.1.1:
    dependencies:
      call-bound: 1.0.4
      has-tostringtag: 1.0.2

  is-number@7.0.0: {}

  is-potential-custom-element-name@1.0.1: {}

  is-regex@1.2.1:
    dependencies:
      call-bound: 1.0.4
      gopd: 1.2.0
      has-tostringtag: 1.0.2
      hasown: 2.0.2

  is-set@2.0.3: {}

  is-shared-array-buffer@1.0.4:
    dependencies:
      call-bound: 1.0.4

  is-string@1.1.1:
    dependencies:
      call-bound: 1.0.4
      has-tostringtag: 1.0.2

  is-symbol@1.1.1:
    dependencies:
      call-bound: 1.0.4
      has-symbols: 1.1.0
      safe-regex-test: 1.1.0

  is-typed-array@1.1.15:
    dependencies:
      which-typed-array: 1.1.19

  is-weakmap@2.0.2: {}

  is-weakref@1.1.1:
    dependencies:
      call-bound: 1.0.4

  is-weakset@2.0.4:
    dependencies:
      call-bound: 1.0.4
      get-intrinsic: 1.3.0

  isarray@2.0.5: {}

  isexe@2.0.0: {}

  istanbul-lib-coverage@3.2.2: {}

  istanbul-lib-report@3.0.1:
    dependencies:
      istanbul-lib-coverage: 3.2.2
      make-dir: 4.0.0
      supports-color: 7.2.0

  istanbul-lib-source-maps@5.0.6:
    dependencies:
      '@jridgewell/trace-mapping': 0.3.30
      debug: 4.4.1
      istanbul-lib-coverage: 3.2.2
    transitivePeerDependencies:
      - supports-color

  istanbul-reports@3.2.0:
    dependencies:
      html-escaper: 2.0.2
      istanbul-lib-report: 3.0.1

  iterator.prototype@1.1.5:
    dependencies:
      define-data-property: 1.1.4
      es-object-atoms: 1.1.1
      get-intrinsic: 1.3.0
      get-proto: 1.0.1
      has-symbols: 1.1.0
      set-function-name: 2.0.2

  jackspeak@3.4.3:
    dependencies:
      '@isaacs/cliui': 8.0.2
    optionalDependencies:
      '@pkgjs/parseargs': 0.11.0

  jiti@2.6.1: {}

  js-tokens@4.0.0: {}

  js-tokens@9.0.1: {}

  js-yaml@4.1.1:
    dependencies:
      argparse: 2.0.1

  jsdom@26.1.0:
    dependencies:
      cssstyle: 4.6.0
      data-urls: 5.0.0
      decimal.js: 10.6.0
      html-encoding-sniffer: 4.0.0
      http-proxy-agent: 7.0.2
      https-proxy-agent: 7.0.6
      is-potential-custom-element-name: 1.0.1
      nwsapi: 2.2.21
      parse5: 7.3.0
      rrweb-cssom: 0.8.0
      saxes: 6.0.0
      symbol-tree: 3.2.4
      tough-cookie: 5.1.2
      w3c-xmlserializer: 5.0.0
      webidl-conversions: 7.0.0
      whatwg-encoding: 3.1.1
      whatwg-mimetype: 4.0.0
      whatwg-url: 14.2.0
      ws: 8.18.3
      xml-name-validator: 5.0.0
    transitivePeerDependencies:
      - bufferutil
      - supports-color
      - utf-8-validate

  jsesc@3.1.0: {}

  json-buffer@3.0.1: {}

  json-schema-traverse@0.4.1: {}

  json-stable-stringify-without-jsonify@1.0.1: {}

  json5@1.0.2:
    dependencies:
      minimist: 1.2.8

  json5@2.2.3: {}

  jsx-ast-utils@3.3.5:
    dependencies:
      array-includes: 3.1.9
      array.prototype.flat: 1.3.3
      object.assign: 4.1.7
      object.values: 1.2.1

  keyv@4.5.4:
    dependencies:
      json-buffer: 3.0.1

  language-subtag-registry@0.3.23: {}

  language-tags@1.0.9:
    dependencies:
      language-subtag-registry: 0.3.23

  levn@0.4.1:
    dependencies:
      prelude-ls: 1.2.1
      type-check: 0.4.0

  lightningcss-android-arm64@1.30.2:
    optional: true

  lightningcss-darwin-arm64@1.30.2:
    optional: true

  lightningcss-darwin-x64@1.30.2:
    optional: true

  lightningcss-freebsd-x64@1.30.2:
    optional: true

  lightningcss-linux-arm-gnueabihf@1.30.2:
    optional: true

  lightningcss-linux-arm64-gnu@1.30.2:
    optional: true

  lightningcss-linux-arm64-musl@1.30.2:
    optional: true

  lightningcss-linux-x64-gnu@1.30.2:
    optional: true

  lightningcss-linux-x64-musl@1.30.2:
    optional: true

  lightningcss-win32-arm64-msvc@1.30.2:
    optional: true

  lightningcss-win32-x64-msvc@1.30.2:
    optional: true

  lightningcss@1.30.2:
    dependencies:
      detect-libc: 2.1.2
    optionalDependencies:
      lightningcss-android-arm64: 1.30.2
      lightningcss-darwin-arm64: 1.30.2
      lightningcss-darwin-x64: 1.30.2
      lightningcss-freebsd-x64: 1.30.2
      lightningcss-linux-arm-gnueabihf: 1.30.2
      lightningcss-linux-arm64-gnu: 1.30.2
      lightningcss-linux-arm64-musl: 1.30.2
      lightningcss-linux-x64-gnu: 1.30.2
      lightningcss-linux-x64-musl: 1.30.2
      lightningcss-win32-arm64-msvc: 1.30.2
      lightningcss-win32-x64-msvc: 1.30.2

  locate-path@6.0.0:
    dependencies:
      p-locate: 5.0.0

  lodash.merge@4.6.2: {}

  loose-envify@1.4.0:
    dependencies:
      js-tokens: 4.0.0

  loupe@3.2.1: {}

  lru-cache@10.4.3: {}

  lru-cache@5.1.1:
    dependencies:
      yallist: 3.1.1

  lucide-react@0.556.0(react@19.2.3):
    dependencies:
      react: 19.2.3

  lz-string@1.5.0: {}

  magic-string@0.30.17:
    dependencies:
      '@jridgewell/sourcemap-codec': 1.5.0

  magic-string@0.30.21:
    dependencies:
      '@jridgewell/sourcemap-codec': 1.5.5

  magicast@0.3.5:
    dependencies:
      '@babel/parser': 7.28.3
      '@babel/types': 7.28.2
      source-map-js: 1.2.1

  make-dir@4.0.0:
    dependencies:
      semver: 7.7.2

  marked@14.0.0: {}

  math-intrinsics@1.1.0: {}

  merge2@1.4.1: {}

  micromatch@4.0.8:
    dependencies:
      braces: 3.0.3
      picomatch: 2.3.1

  min-indent@1.0.1: {}

  minimatch@3.1.2:
    dependencies:
      brace-expansion: 1.1.11

  minimatch@9.0.5:
    dependencies:
      brace-expansion: 2.0.1

  minimist@1.2.8: {}

  minipass@7.1.2: {}

  monaco-editor@0.55.1:
    dependencies:
      dompurify: 3.2.7
      marked: 14.0.0

  ms@2.1.3: {}

  nanoid@3.3.11: {}

  napi-postinstall@0.2.4: {}

  natural-compare@1.4.0: {}

  next-themes@0.4.6(react-dom@19.2.3(react@19.2.3))(react@19.2.3):
    dependencies:
      react: 19.2.3
      react-dom: 19.2.3(react@19.2.3)

  next@15.5.9(@babel/core@7.28.5)(react-dom@19.2.3(react@19.2.3))(react@19.2.3):
    dependencies:
      '@next/env': 15.5.9
      '@swc/helpers': 0.5.15
      caniuse-lite: 1.0.30001739
      postcss: 8.4.31
      react: 19.2.3
      react-dom: 19.2.3(react@19.2.3)
      styled-jsx: 5.1.6(@babel/core@7.28.5)(react@19.2.3)
    optionalDependencies:
      '@next/swc-darwin-arm64': 15.5.7
      '@next/swc-darwin-x64': 15.5.7
      '@next/swc-linux-arm64-gnu': 15.5.7
      '@next/swc-linux-arm64-musl': 15.5.7
      '@next/swc-linux-x64-gnu': 15.5.7
      '@next/swc-linux-x64-musl': 15.5.7
      '@next/swc-win32-arm64-msvc': 15.5.7
      '@next/swc-win32-x64-msvc': 15.5.7
      sharp: 0.34.5
    transitivePeerDependencies:
      - '@babel/core'
      - babel-plugin-macros

  node-releases@2.0.19: {}

  nth-check@2.1.1:
    dependencies:
      boolbase: 1.0.0

  nwsapi@2.2.21: {}

  object-assign@4.1.1: {}

  object-inspect@1.13.4: {}

  object-keys@1.1.1: {}

  object.assign@4.1.7:
    dependencies:
      call-bind: 1.0.8
      call-bound: 1.0.4
      define-properties: 1.2.1
      es-object-atoms: 1.1.1
      has-symbols: 1.1.0
      object-keys: 1.1.1

  object.entries@1.1.9:
    dependencies:
      call-bind: 1.0.8
      call-bound: 1.0.4
      define-properties: 1.2.1
      es-object-atoms: 1.1.1

  object.fromentries@2.0.8:
    dependencies:
      call-bind: 1.0.8
      define-properties: 1.2.1
      es-abstract: 1.24.0
      es-object-atoms: 1.1.1

  object.groupby@1.0.3:
    dependencies:
      call-bind: 1.0.8
      define-properties: 1.2.1
      es-abstract: 1.24.0

  object.values@1.2.1:
    dependencies:
      call-bind: 1.0.8
      call-bound: 1.0.4
      define-properties: 1.2.1
      es-object-atoms: 1.1.1

  optionator@0.9.4:
    dependencies:
      deep-is: 0.1.4
      fast-levenshtein: 2.0.6
      levn: 0.4.1
      prelude-ls: 1.2.1
      type-check: 0.4.0
      word-wrap: 1.2.5

  own-keys@1.0.1:
    dependencies:
      get-intrinsic: 1.3.0
      object-keys: 1.1.1
      safe-push-apply: 1.0.0

  p-limit@3.1.0:
    dependencies:
      yocto-queue: 0.1.0

  p-limit@7.2.0:
    dependencies:
      yocto-queue: 1.2.2

  p-locate@5.0.0:
    dependencies:
      p-limit: 3.1.0

  package-json-from-dist@1.0.1: {}

  parent-module@1.0.1:
    dependencies:
      callsites: 3.1.0

  parse5-htmlparser2-tree-adapter@7.1.0:
    dependencies:
      domhandler: 5.0.3
      parse5: 7.3.0

  parse5-parser-stream@7.1.2:
    dependencies:
      parse5: 7.3.0

  parse5@7.3.0:
    dependencies:
      entities: 6.0.1

  path-exists@4.0.0: {}

  path-key@3.1.1: {}

  path-parse@1.0.7: {}

  path-scurry@1.11.1:
    dependencies:
      lru-cache: 10.4.3
      minipass: 7.1.2

  pathe@2.0.3: {}

  pathval@2.0.1: {}

  picocolors@1.1.1: {}

  picomatch@2.3.1: {}

  picomatch@4.0.2: {}

  picomatch@4.0.3: {}

  possible-typed-array-names@1.1.0: {}

  postcss@8.4.31:
    dependencies:
      nanoid: 3.3.11
      picocolors: 1.1.1
      source-map-js: 1.2.1

  postcss@8.5.6:
    dependencies:
      nanoid: 3.3.11
      picocolors: 1.1.1
      source-map-js: 1.2.1

  prelude-ls@1.2.1: {}

  pretty-format@27.5.1:
    dependencies:
      ansi-regex: 5.0.1
      ansi-styles: 5.2.0
      react-is: 17.0.2

  prop-types@15.8.1:
    dependencies:
      loose-envify: 1.4.0
      object-assign: 4.1.1
      react-is: 16.13.1

  punycode@2.3.1: {}

  queue-microtask@1.2.3: {}

  react-dom@19.2.3(react@19.2.3):
    dependencies:
      react: 19.2.3
      scheduler: 0.27.0

  react-is@16.13.1: {}

  react-is@17.0.2: {}

  react-refresh@0.18.0: {}

  react-remove-scroll-bar@2.3.8(@types/react@19.2.7)(react@19.2.3):
    dependencies:
      react: 19.2.3
      react-style-singleton: 2.2.3(@types/react@19.2.7)(react@19.2.3)
      tslib: 2.8.1
    optionalDependencies:
      '@types/react': 19.2.7

  react-remove-scroll@2.7.1(@types/react@19.2.7)(react@19.2.3):
    dependencies:
      react: 19.2.3
      react-remove-scroll-bar: 2.3.8(@types/react@19.2.7)(react@19.2.3)
      react-style-singleton: 2.2.3(@types/react@19.2.7)(react@19.2.3)
      tslib: 2.8.1
      use-callback-ref: 1.3.3(@types/react@19.2.7)(react@19.2.3)
      use-sidecar: 1.1.3(@types/react@19.2.7)(react@19.2.3)
    optionalDependencies:
      '@types/react': 19.2.7

  react-style-singleton@2.2.3(@types/react@19.2.7)(react@19.2.3):
    dependencies:
      get-nonce: 1.0.1
      react: 19.2.3
      tslib: 2.8.1
    optionalDependencies:
      '@types/react': 19.2.7

  react@19.2.3: {}

  redent@3.0.0:
    dependencies:
      indent-string: 4.0.0
      strip-indent: 3.0.0

  reflect.getprototypeof@1.0.10:
    dependencies:
      call-bind: 1.0.8
      define-properties: 1.2.1
      es-abstract: 1.24.0
      es-errors: 1.3.0
      es-object-atoms: 1.1.1
      get-intrinsic: 1.3.0
      get-proto: 1.0.1
      which-builtin-type: 1.2.1

  regexp.prototype.flags@1.5.4:
    dependencies:
      call-bind: 1.0.8
      define-properties: 1.2.1
      es-errors: 1.3.0
      get-proto: 1.0.1
      gopd: 1.2.0
      set-function-name: 2.0.2

  resolve-from@4.0.0: {}

  resolve-pkg-maps@1.0.0: {}

  resolve@1.22.10:
    dependencies:
      is-core-module: 2.16.1
      path-parse: 1.0.7
      supports-preserve-symlinks-flag: 1.0.0

  resolve@2.0.0-next.5:
    dependencies:
      is-core-module: 2.16.1
      path-parse: 1.0.7
      supports-preserve-symlinks-flag: 1.0.0

  reusify@1.1.0: {}

  rollup@4.50.0:
    dependencies:
      '@types/estree': 1.0.8
    optionalDependencies:
      '@rollup/rollup-android-arm-eabi': 4.50.0
      '@rollup/rollup-android-arm64': 4.50.0
      '@rollup/rollup-darwin-arm64': 4.50.0
      '@rollup/rollup-darwin-x64': 4.50.0
      '@rollup/rollup-freebsd-arm64': 4.50.0
      '@rollup/rollup-freebsd-x64': 4.50.0
      '@rollup/rollup-linux-arm-gnueabihf': 4.50.0
      '@rollup/rollup-linux-arm-musleabihf': 4.50.0
      '@rollup/rollup-linux-arm64-gnu': 4.50.0
      '@rollup/rollup-linux-arm64-musl': 4.50.0
      '@rollup/rollup-linux-loongarch64-gnu': 4.50.0
      '@rollup/rollup-linux-ppc64-gnu': 4.50.0
      '@rollup/rollup-linux-riscv64-gnu': 4.50.0
      '@rollup/rollup-linux-riscv64-musl': 4.50.0
      '@rollup/rollup-linux-s390x-gnu': 4.50.0
      '@rollup/rollup-linux-x64-gnu': 4.50.0
      '@rollup/rollup-linux-x64-musl': 4.50.0
      '@rollup/rollup-openharmony-arm64': 4.50.0
      '@rollup/rollup-win32-arm64-msvc': 4.50.0
      '@rollup/rollup-win32-ia32-msvc': 4.50.0
      '@rollup/rollup-win32-x64-msvc': 4.50.0
      fsevents: 2.3.3

  rrweb-cssom@0.8.0: {}

  run-parallel@1.2.0:
    dependencies:
      queue-microtask: 1.2.3

  safe-array-concat@1.1.3:
    dependencies:
      call-bind: 1.0.8
      call-bound: 1.0.4
      get-intrinsic: 1.3.0
      has-symbols: 1.1.0
      isarray: 2.0.5

  safe-push-apply@1.0.0:
    dependencies:
      es-errors: 1.3.0
      isarray: 2.0.5

  safe-regex-test@1.1.0:
    dependencies:
      call-bound: 1.0.4
      es-errors: 1.3.0
      is-regex: 1.2.1

  safer-buffer@2.1.2: {}

  saxes@6.0.0:
    dependencies:
      xmlchars: 2.2.0

  scheduler@0.27.0: {}

  semver@6.3.1: {}

  semver@7.7.2: {}

  semver@7.7.3: {}

  set-function-length@1.2.2:
    dependencies:
      define-data-property: 1.1.4
      es-errors: 1.3.0
      function-bind: 1.1.2
      get-intrinsic: 1.3.0
      gopd: 1.2.0
      has-property-descriptors: 1.0.2

  set-function-name@2.0.2:
    dependencies:
      define-data-property: 1.1.4
      es-errors: 1.3.0
      functions-have-names: 1.2.3
      has-property-descriptors: 1.0.2

  set-proto@1.0.0:
    dependencies:
      dunder-proto: 1.0.1
      es-errors: 1.3.0
      es-object-atoms: 1.1.1

  shadcn-ui@0.9.5:
    dependencies:
      chalk: 5.4.1

  sharp@0.34.5:
    dependencies:
      '@img/colour': 1.0.0
      detect-libc: 2.1.2
      semver: 7.7.3
    optionalDependencies:
      '@img/sharp-darwin-arm64': 0.34.5
      '@img/sharp-darwin-x64': 0.34.5
      '@img/sharp-libvips-darwin-arm64': 1.2.4
      '@img/sharp-libvips-darwin-x64': 1.2.4
      '@img/sharp-libvips-linux-arm': 1.2.4
      '@img/sharp-libvips-linux-arm64': 1.2.4
      '@img/sharp-libvips-linux-ppc64': 1.2.4
      '@img/sharp-libvips-linux-riscv64': 1.2.4
      '@img/sharp-libvips-linux-s390x': 1.2.4
      '@img/sharp-libvips-linux-x64': 1.2.4
      '@img/sharp-libvips-linuxmusl-arm64': 1.2.4
      '@img/sharp-libvips-linuxmusl-x64': 1.2.4
      '@img/sharp-linux-arm': 0.34.5
      '@img/sharp-linux-arm64': 0.34.5
      '@img/sharp-linux-ppc64': 0.34.5
      '@img/sharp-linux-riscv64': 0.34.5
      '@img/sharp-linux-s390x': 0.34.5
      '@img/sharp-linux-x64': 0.34.5
      '@img/sharp-linuxmusl-arm64': 0.34.5
      '@img/sharp-linuxmusl-x64': 0.34.5
      '@img/sharp-wasm32': 0.34.5
      '@img/sharp-win32-arm64': 0.34.5
      '@img/sharp-win32-ia32': 0.34.5
      '@img/sharp-win32-x64': 0.34.5
    optional: true

  shebang-command@2.0.0:
    dependencies:
      shebang-regex: 3.0.0

  shebang-regex@3.0.0: {}

  side-channel-list@1.0.0:
    dependencies:
      es-errors: 1.3.0
      object-inspect: 1.13.4

  side-channel-map@1.0.1:
    dependencies:
      call-bound: 1.0.4
      es-errors: 1.3.0
      get-intrinsic: 1.3.0
      object-inspect: 1.13.4

  side-channel-weakmap@1.0.2:
    dependencies:
      call-bound: 1.0.4
      es-errors: 1.3.0
      get-intrinsic: 1.3.0
      object-inspect: 1.13.4
      side-channel-map: 1.0.1

  side-channel@1.1.0:
    dependencies:
      es-errors: 1.3.0
      object-inspect: 1.13.4
      side-channel-list: 1.0.0
      side-channel-map: 1.0.1
      side-channel-weakmap: 1.0.2

  siginfo@2.0.0: {}

  signal-exit@4.1.0: {}

  source-map-js@1.2.1: {}

  stable-hash@0.0.5: {}

  stackback@0.0.2: {}

  state-local@1.0.7: {}

  std-env@3.9.0: {}

  stop-iteration-iterator@1.1.0:
    dependencies:
      es-errors: 1.3.0
      internal-slot: 1.1.0

  string-width@4.2.3:
    dependencies:
      emoji-regex: 8.0.0
      is-fullwidth-code-point: 3.0.0
      strip-ansi: 6.0.1

  string-width@5.1.2:
    dependencies:
      eastasianwidth: 0.2.0
      emoji-regex: 9.2.2
      strip-ansi: 7.1.0

  string.prototype.includes@2.0.1:
    dependencies:
      call-bind: 1.0.8
      define-properties: 1.2.1
      es-abstract: 1.24.0

  string.prototype.matchall@4.0.12:
    dependencies:
      call-bind: 1.0.8
      call-bound: 1.0.4
      define-properties: 1.2.1
      es-abstract: 1.24.0
      es-errors: 1.3.0
      es-object-atoms: 1.1.1
      get-intrinsic: 1.3.0
      gopd: 1.2.0
      has-symbols: 1.1.0
      internal-slot: 1.1.0
      regexp.prototype.flags: 1.5.4
      set-function-name: 2.0.2
      side-channel: 1.1.0

  string.prototype.repeat@1.0.0:
    dependencies:
      define-properties: 1.2.1
      es-abstract: 1.24.0

  string.prototype.trim@1.2.10:
    dependencies:
      call-bind: 1.0.8
      call-bound: 1.0.4
      define-data-property: 1.1.4
      define-properties: 1.2.1
      es-abstract: 1.24.0
      es-object-atoms: 1.1.1
      has-property-descriptors: 1.0.2

  string.prototype.trimend@1.0.9:
    dependencies:
      call-bind: 1.0.8
      call-bound: 1.0.4
      define-properties: 1.2.1
      es-object-atoms: 1.1.1

  string.prototype.trimstart@1.0.8:
    dependencies:
      call-bind: 1.0.8
      define-properties: 1.2.1
      es-object-atoms: 1.1.1

  strip-ansi@6.0.1:
    dependencies:
      ansi-regex: 5.0.1

  strip-ansi@7.1.0:
    dependencies:
      ansi-regex: 6.2.0

  strip-bom@3.0.0: {}

  strip-indent@3.0.0:
    dependencies:
      min-indent: 1.0.1

  strip-json-comments@3.1.1: {}

  strip-literal@3.0.0:
    dependencies:
      js-tokens: 9.0.1

  styled-jsx@5.1.6(@babel/core@7.28.5)(react@19.2.3):
    dependencies:
      client-only: 0.0.1
      react: 19.2.3
    optionalDependencies:
      '@babel/core': 7.28.5

  supports-color@7.2.0:
    dependencies:
      has-flag: 4.0.0

  supports-preserve-symlinks-flag@1.0.0: {}

  symbol-tree@3.2.4: {}

  tailwind-merge@3.4.0: {}

  tailwindcss@4.1.18: {}

  tapable@2.2.2: {}

  test-exclude@7.0.1:
    dependencies:
      '@istanbuljs/schema': 0.1.3
      glob: 10.4.5
      minimatch: 9.0.5

  tinybench@2.9.0: {}

  tinyexec@0.3.2: {}

  tinyglobby@0.2.14:
    dependencies:
      fdir: 6.4.5(picomatch@4.0.3)
      picomatch: 4.0.3

  tinypool@1.1.1: {}

  tinyrainbow@2.0.0: {}

  tinyspy@4.0.3: {}

  tldts-core@6.1.86: {}

  tldts@6.1.86:
    dependencies:
      tldts-core: 6.1.86

  to-regex-range@5.0.1:
    dependencies:
      is-number: 7.0.0

  tough-cookie@5.1.2:
    dependencies:
      tldts: 6.1.86

  tr46@5.1.1:
    dependencies:
      punycode: 2.3.1

  ts-api-utils@2.1.0(typescript@5.9.3):
    dependencies:
      typescript: 5.9.3

  tsconfig-paths@3.15.0:
    dependencies:
      '@types/json5': 0.0.29
      json5: 1.0.2
      minimist: 1.2.8
      strip-bom: 3.0.0

  tslib@2.8.1: {}

  tsx@4.21.0:
    dependencies:
      esbuild: 0.27.1
      get-tsconfig: 4.10.1
    optionalDependencies:
      fsevents: 2.3.3

  tw-animate-css@1.4.0: {}

  type-check@0.4.0:
    dependencies:
      prelude-ls: 1.2.1

  typed-array-buffer@1.0.3:
    dependencies:
      call-bound: 1.0.4
      es-errors: 1.3.0
      is-typed-array: 1.1.15

  typed-array-byte-length@1.0.3:
    dependencies:
      call-bind: 1.0.8
      for-each: 0.3.5
      gopd: 1.2.0
      has-proto: 1.2.0
      is-typed-array: 1.1.15

  typed-array-byte-offset@1.0.4:
    dependencies:
      available-typed-arrays: 1.0.7
      call-bind: 1.0.8
      for-each: 0.3.5
      gopd: 1.2.0
      has-proto: 1.2.0
      is-typed-array: 1.1.15
      reflect.getprototypeof: 1.0.10

  typed-array-length@1.0.7:
    dependencies:
      call-bind: 1.0.8
      for-each: 0.3.5
      gopd: 1.2.0
      is-typed-array: 1.1.15
      possible-typed-array-names: 1.1.0
      reflect.getprototypeof: 1.0.10

  typescript@5.9.3: {}

  unbox-primitive@1.1.0:
    dependencies:
      call-bound: 1.0.4
      has-bigints: 1.1.0
      has-symbols: 1.1.0
      which-boxed-primitive: 1.1.1

  uncrypto@0.1.3: {}

  undici-types@6.21.0: {}

  undici@7.12.0: {}

  unrs-resolver@1.7.11:
    dependencies:
      napi-postinstall: 0.2.4
    optionalDependencies:
      '@unrs/resolver-binding-darwin-arm64': 1.7.11
      '@unrs/resolver-binding-darwin-x64': 1.7.11
      '@unrs/resolver-binding-freebsd-x64': 1.7.11
      '@unrs/resolver-binding-linux-arm-gnueabihf': 1.7.11
      '@unrs/resolver-binding-linux-arm-musleabihf': 1.7.11
      '@unrs/resolver-binding-linux-arm64-gnu': 1.7.11
      '@unrs/resolver-binding-linux-arm64-musl': 1.7.11
      '@unrs/resolver-binding-linux-ppc64-gnu': 1.7.11
      '@unrs/resolver-binding-linux-riscv64-gnu': 1.7.11
      '@unrs/resolver-binding-linux-riscv64-musl': 1.7.11
      '@unrs/resolver-binding-linux-s390x-gnu': 1.7.11
      '@unrs/resolver-binding-linux-x64-gnu': 1.7.11
      '@unrs/resolver-binding-linux-x64-musl': 1.7.11
      '@unrs/resolver-binding-wasm32-wasi': 1.7.11
      '@unrs/resolver-binding-win32-arm64-msvc': 1.7.11
      '@unrs/resolver-binding-win32-ia32-msvc': 1.7.11
      '@unrs/resolver-binding-win32-x64-msvc': 1.7.11

  update-browserslist-db@1.1.3(browserslist@4.25.4):
    dependencies:
      browserslist: 4.25.4
      escalade: 3.2.0
      picocolors: 1.1.1

  uri-js@4.4.1:
    dependencies:
      punycode: 2.3.1

  use-callback-ref@1.3.3(@types/react@19.2.7)(react@19.2.3):
    dependencies:
      react: 19.2.3
      tslib: 2.8.1
    optionalDependencies:
      '@types/react': 19.2.7

  use-sidecar@1.1.3(@types/react@19.2.7)(react@19.2.3):
    dependencies:
      detect-node-es: 1.1.0
      react: 19.2.3
      tslib: 2.8.1
    optionalDependencies:
      '@types/react': 19.2.7

  vite-node@3.2.4(@types/node@20.19.26)(jiti@2.6.1)(lightningcss@1.30.2)(tsx@4.21.0):
    dependencies:
      cac: 6.7.14
      debug: 4.4.1
      es-module-lexer: 1.7.0
      pathe: 2.0.3
      vite: 7.1.3(@types/node@20.19.26)(jiti@2.6.1)(lightningcss@1.30.2)(tsx@4.21.0)
    transitivePeerDependencies:
      - '@types/node'
      - jiti
      - less
      - lightningcss
      - sass
      - sass-embedded
      - stylus
      - sugarss
      - supports-color
      - terser
      - tsx
      - yaml

  vite@7.1.3(@types/node@20.19.26)(jiti@2.6.1)(lightningcss@1.30.2)(tsx@4.21.0):
    dependencies:
      esbuild: 0.25.9
      fdir: 6.5.0(picomatch@4.0.3)
      picomatch: 4.0.3
      postcss: 8.5.6
      rollup: 4.50.0
      tinyglobby: 0.2.14
    optionalDependencies:
      '@types/node': 20.19.26
      fsevents: 2.3.3
      jiti: 2.6.1
      lightningcss: 1.30.2
      tsx: 4.21.0

  vitest@3.2.4(@types/node@20.19.26)(jiti@2.6.1)(jsdom@26.1.0)(lightningcss@1.30.2)(tsx@4.21.0):
    dependencies:
      '@types/chai': 5.2.2
      '@vitest/expect': 3.2.4
      '@vitest/mocker': 3.2.4(vite@7.1.3(@types/node@20.19.26)(jiti@2.6.1)(lightningcss@1.30.2)(tsx@4.21.0))
      '@vitest/pretty-format': 3.2.4
      '@vitest/runner': 3.2.4
      '@vitest/snapshot': 3.2.4
      '@vitest/spy': 3.2.4
      '@vitest/utils': 3.2.4
      chai: 5.3.3
      debug: 4.4.1
      expect-type: 1.2.2
      magic-string: 0.30.17
      pathe: 2.0.3
      picomatch: 4.0.2
      std-env: 3.9.0
      tinybench: 2.9.0
      tinyexec: 0.3.2
      tinyglobby: 0.2.14
      tinypool: 1.1.1
      tinyrainbow: 2.0.0
      vite: 7.1.3(@types/node@20.19.26)(jiti@2.6.1)(lightningcss@1.30.2)(tsx@4.21.0)
      vite-node: 3.2.4(@types/node@20.19.26)(jiti@2.6.1)(lightningcss@1.30.2)(tsx@4.21.0)
      why-is-node-running: 2.3.0
    optionalDependencies:
      '@types/node': 20.19.26
      jsdom: 26.1.0
    transitivePeerDependencies:
      - jiti
      - less
      - lightningcss
      - msw
      - sass
      - sass-embedded
      - stylus
      - sugarss
      - supports-color
      - terser
      - tsx
      - yaml

  w3c-xmlserializer@5.0.0:
    dependencies:
      xml-name-validator: 5.0.0

  webidl-conversions@7.0.0: {}

  whatwg-encoding@3.1.1:
    dependencies:
      iconv-lite: 0.6.3

  whatwg-mimetype@4.0.0: {}

  whatwg-url@14.2.0:
    dependencies:
      tr46: 5.1.1
      webidl-conversions: 7.0.0

  which-boxed-primitive@1.1.1:
    dependencies:
      is-bigint: 1.1.0
      is-boolean-object: 1.2.2
      is-number-object: 1.1.1
      is-string: 1.1.1
      is-symbol: 1.1.1

  which-builtin-type@1.2.1:
    dependencies:
      call-bound: 1.0.4
      function.prototype.name: 1.1.8
      has-tostringtag: 1.0.2
      is-async-function: 2.1.1
      is-date-object: 1.1.0
      is-finalizationregistry: 1.1.1
      is-generator-function: 1.1.0
      is-regex: 1.2.1
      is-weakref: 1.1.1
      isarray: 2.0.5
      which-boxed-primitive: 1.1.1
      which-collection: 1.0.2
      which-typed-array: 1.1.19

  which-collection@1.0.2:
    dependencies:
      is-map: 2.0.3
      is-set: 2.0.3
      is-weakmap: 2.0.2
      is-weakset: 2.0.4

  which-typed-array@1.1.19:
    dependencies:
      available-typed-arrays: 1.0.7
      call-bind: 1.0.8
      call-bound: 1.0.4
      for-each: 0.3.5
      get-proto: 1.0.1
      gopd: 1.2.0
      has-tostringtag: 1.0.2

  which@2.0.2:
    dependencies:
      isexe: 2.0.0

  why-is-node-running@2.3.0:
    dependencies:
      siginfo: 2.0.0
      stackback: 0.0.2

  word-wrap@1.2.5: {}

  wrap-ansi@7.0.0:
    dependencies:
      ansi-styles: 4.3.0
      string-width: 4.2.3
      strip-ansi: 6.0.1

  wrap-ansi@8.1.0:
    dependencies:
      ansi-styles: 6.2.1
      string-width: 5.1.2
      strip-ansi: 7.1.0

  ws@8.18.3: {}

  xml-name-validator@5.0.0: {}

  xmlchars@2.2.0: {}

  yallist@3.1.1: {}

  yocto-queue@0.1.0: {}

  yocto-queue@1.2.2: {}

  zod@4.1.13: {}<|MERGE_RESOLUTION|>--- conflicted
+++ resolved
@@ -10,10 +10,10 @@
     dependencies:
       '@monaco-editor/react':
         specifier: ^4.7.0
-        version: 4.7.0(monaco-editor@0.55.1)(react-dom@19.2.1(react@19.2.1))(react@19.2.1)
+        version: 4.7.0(monaco-editor@0.55.1)(react-dom@19.2.3(react@19.2.3))(react@19.2.3)
       '@radix-ui/react-alert-dialog':
         specifier: ^1.1.15
-        version: 1.1.15(@types/react-dom@19.2.3(@types/react@19.2.7))(@types/react@19.2.7)(react-dom@19.2.1(react@19.2.1))(react@19.2.1)
+        version: 1.1.15(@types/react-dom@19.2.3(@types/react@19.2.7))(@types/react@19.2.7)(react-dom@19.2.3(react@19.2.3))(react@19.2.3)
       '@radix-ui/react-dialog':
         specifier: ^1.1.15
         version: 1.1.15(@types/react-dom@19.2.3(@types/react@19.2.7))(@types/react@19.2.7)(react-dom@19.2.3(react@19.2.3))(react@19.2.3)
@@ -64,27 +64,19 @@
         version: 1.1.1(@types/react-dom@19.2.3(@types/react@19.2.7))(@types/react@19.2.7)(react-dom@19.2.3(react@19.2.3))(react@19.2.3)
       lucide-react:
         specifier: ^0.556.0
-<<<<<<< HEAD
-        version: 0.556.0(react@19.2.1)
+        version: 0.556.0(react@19.2.3)
       monaco-editor:
         specifier: ^0.55.1
         version: 0.55.1
-=======
-        version: 0.556.0(react@19.2.3)
->>>>>>> 570b1644
       next:
         specifier: 15.5.9
         version: 15.5.9(@babel/core@7.28.5)(react-dom@19.2.3(react@19.2.3))(react@19.2.3)
       next-themes:
         specifier: ^0.4.6
-<<<<<<< HEAD
-        version: 0.4.6(react-dom@19.2.1(react@19.2.1))(react@19.2.1)
+        version: 0.4.6(react-dom@19.2.3(react@19.2.3))(react@19.2.3)
       p-limit:
         specifier: ^7.2.0
         version: 7.2.0
-=======
-        version: 0.4.6(react-dom@19.2.3(react@19.2.3))(react@19.2.3)
->>>>>>> 570b1644
       react:
         specifier: 19.2.3
         version: 19.2.3
@@ -631,21 +623,12 @@
     cpu: [x64]
     os: [win32]
 
-<<<<<<< HEAD
   '@esbuild/win32-x64@0.27.1':
     resolution: {integrity: sha512-d5X6RMYv6taIymSk8JBP+nxv8DQAMY6A51GPgusqLdK9wBz5wWIXy1KjTck6HnjE9hqJzJRdk+1p/t5soSbCtw==}
     engines: {node: '>=18'}
     cpu: [x64]
     os: [win32]
 
-  '@eslint-community/eslint-utils@4.7.0':
-    resolution: {integrity: sha512-dyybb3AcajC7uha6CvhdVRJqaKyn7w2YKqKyAN37NKYgZT36w+iRb0Dymmc5qEJ549c/S31cMMSFd75bteCpCw==}
-    engines: {node: ^12.22.0 || ^14.17.0 || >=16.0.0}
-    peerDependencies:
-      eslint: ^6.0.0 || ^7.0.0 || >=8.0.0
-
-=======
->>>>>>> 570b1644
   '@eslint-community/eslint-utils@4.9.0':
     resolution: {integrity: sha512-ayVFHdtZ+hsq1t2Dy24wCmGXGe4q9Gu3smhLYALJrr473ZH27MsnSL+LKUlimp4BWJqMDMLmPpx/Q9R3OAlL4g==}
     engines: {node: ^12.22.0 || ^14.17.0 || >=16.0.0}
@@ -4109,17 +4092,9 @@
   '@esbuild/win32-x64@0.25.9':
     optional: true
 
-<<<<<<< HEAD
   '@esbuild/win32-x64@0.27.1':
     optional: true
 
-  '@eslint-community/eslint-utils@4.7.0(eslint@9.39.2(jiti@2.6.1))':
-    dependencies:
-      eslint: 9.39.2(jiti@2.6.1)
-      eslint-visitor-keys: 3.4.3
-
-=======
->>>>>>> 570b1644
   '@eslint-community/eslint-utils@4.9.0(eslint@9.39.2(jiti@2.6.1))':
     dependencies:
       eslint: 9.39.2(jiti@2.6.1)
@@ -4329,12 +4304,12 @@
     dependencies:
       state-local: 1.0.7
 
-  '@monaco-editor/react@4.7.0(monaco-editor@0.55.1)(react-dom@19.2.1(react@19.2.1))(react@19.2.1)':
+  '@monaco-editor/react@4.7.0(monaco-editor@0.55.1)(react-dom@19.2.3(react@19.2.3))(react@19.2.3)':
     dependencies:
       '@monaco-editor/loader': 1.7.0
       monaco-editor: 0.55.1
-      react: 19.2.1
-      react-dom: 19.2.1(react@19.2.1)
+      react: 19.2.3
+      react-dom: 19.2.3(react@19.2.3)
 
   '@napi-rs/wasm-runtime@0.2.10':
     dependencies:
@@ -4394,25 +4369,21 @@
 
   '@radix-ui/primitive@1.1.3': {}
 
-<<<<<<< HEAD
-  '@radix-ui/react-alert-dialog@1.1.15(@types/react-dom@19.2.3(@types/react@19.2.7))(@types/react@19.2.7)(react-dom@19.2.1(react@19.2.1))(react@19.2.1)':
+  '@radix-ui/react-alert-dialog@1.1.15(@types/react-dom@19.2.3(@types/react@19.2.7))(@types/react@19.2.7)(react-dom@19.2.3(react@19.2.3))(react@19.2.3)':
     dependencies:
       '@radix-ui/primitive': 1.1.3
-      '@radix-ui/react-compose-refs': 1.1.2(@types/react@19.2.7)(react@19.2.1)
-      '@radix-ui/react-context': 1.1.2(@types/react@19.2.7)(react@19.2.1)
-      '@radix-ui/react-dialog': 1.1.15(@types/react-dom@19.2.3(@types/react@19.2.7))(@types/react@19.2.7)(react-dom@19.2.1(react@19.2.1))(react@19.2.1)
-      '@radix-ui/react-primitive': 2.1.3(@types/react-dom@19.2.3(@types/react@19.2.7))(@types/react@19.2.7)(react-dom@19.2.1(react@19.2.1))(react@19.2.1)
-      '@radix-ui/react-slot': 1.2.3(@types/react@19.2.7)(react@19.2.1)
-      react: 19.2.1
-      react-dom: 19.2.1(react@19.2.1)
+      '@radix-ui/react-compose-refs': 1.1.2(@types/react@19.2.7)(react@19.2.3)
+      '@radix-ui/react-context': 1.1.2(@types/react@19.2.7)(react@19.2.3)
+      '@radix-ui/react-dialog': 1.1.15(@types/react-dom@19.2.3(@types/react@19.2.7))(@types/react@19.2.7)(react-dom@19.2.3(react@19.2.3))(react@19.2.3)
+      '@radix-ui/react-primitive': 2.1.3(@types/react-dom@19.2.3(@types/react@19.2.7))(@types/react@19.2.7)(react-dom@19.2.3(react@19.2.3))(react@19.2.3)
+      '@radix-ui/react-slot': 1.2.3(@types/react@19.2.7)(react@19.2.3)
+      react: 19.2.3
+      react-dom: 19.2.3(react@19.2.3)
     optionalDependencies:
       '@types/react': 19.2.7
       '@types/react-dom': 19.2.3(@types/react@19.2.7)
 
-  '@radix-ui/react-arrow@1.1.7(@types/react-dom@19.2.3(@types/react@19.2.7))(@types/react@19.2.7)(react-dom@19.2.1(react@19.2.1))(react@19.2.1)':
-=======
   '@radix-ui/react-arrow@1.1.7(@types/react-dom@19.2.3(@types/react@19.2.7))(@types/react@19.2.7)(react-dom@19.2.3(react@19.2.3))(react@19.2.3)':
->>>>>>> 570b1644
     dependencies:
       '@radix-ui/react-primitive': 2.1.3(@types/react-dom@19.2.3(@types/react@19.2.7))(@types/react@19.2.7)(react-dom@19.2.3(react@19.2.3))(react@19.2.3)
       react: 19.2.3
